--- conflicted
+++ resolved
@@ -31,12 +31,9 @@
 import { pause } from '../../helpers/schedulers/pause';
 import IS_WEBP_SUPPORTED from '../../environment/webpSupport';
 import type { ApiError } from './apiManager';
-<<<<<<< HEAD
 import { MTAppConfig } from './appConfig';
 import { ignoreRestrictionReasons } from '../../helpers/restrictions';
-=======
 import isObject from '../../helpers/object/isObject';
->>>>>>> 7922729e
 
 type Task = {
   taskId: number,
