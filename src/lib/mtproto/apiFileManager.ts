--- conflicted
+++ resolved
@@ -1,719 +1,716 @@
-/*
- * https://github.com/morethanwords/tweb
- * Copyright (C) 2019-2021 Eduard Kuzmenko
- * https://github.com/morethanwords/tweb/blob/master/LICENSE
- * 
- * Originally from:
- * https://github.com/zhukov/webogram
- * Copyright (C) 2014 Igor Zhukov <igor.beatle@gmail.com>
- * https://github.com/zhukov/webogram/blob/master/LICENSE
- */
-
-import type { ReferenceBytes } from "./referenceDatabase";
-import { MOUNT_CLASS_TO } from "../../config/debug";
-import Modes from "../../config/modes";
-import { CancellablePromise, deferredPromise } from "../../helpers/cancellablePromise";
-import { notifyAll, notifySomeone } from "../../helpers/context";
-import { getFileNameByLocation } from "../../helpers/fileName";
-import { randomLong } from "../../helpers/random";
-import { InputFile, InputFileLocation, InputWebFileLocation, UploadFile, UploadWebFile } from "../../layer";
-import { DcId, WorkerTaskVoidTemplate } from "../../types";
-import CacheStorageController from "../cacheStorage";
-import cryptoWorker from "../crypto/cryptoworker";
-import fileManager from "../fileManager";
-import { logger, LogTypes } from "../logger";
-import apiManager from "./apiManager";
-import { isWebpSupported } from "./mtproto.worker";
-import assumeType from "../../helpers/assumeType";
-import ctx from "../../environment/ctx";
-import noop from "../../helpers/noop";
-<<<<<<< HEAD
-import readBlobAsArrayBuffer from "../../helpers/blob/readBlobAsArrayBuffer";
-=======
-import bytesToHex from "../../helpers/bytes/bytesToHex";
->>>>>>> 7922729e
-
-type Delayed = {
-  offset: number, 
-  writeFilePromise: CancellablePromise<void>, 
-  writeFileDeferred: CancellablePromise<void>
-};
-
-export type DownloadOptions = {
-  dcId: DcId, 
-  location: InputFileLocation | InputWebFileLocation, 
-  size?: number,
-  fileName?: string,
-  mimeType?: string,
-  limitPart?: number,
-  queueId?: number,
-  onlyCache?: boolean,
-  // getFileMethod: Parameters<CacheStorageController['getFile']>[1]
-};
-
-type DownloadPromise = CancellablePromise<Blob>;
-
-export type MyUploadFile = UploadFile.uploadFile | UploadWebFile.uploadWebFile;
-
-export interface RefreshReferenceTask extends WorkerTaskVoidTemplate {
-  type: 'refreshReference',
-  payload: ReferenceBytes,
-};
-
-export interface RefreshReferenceTaskResponse extends WorkerTaskVoidTemplate {
-  type: 'refreshReference',
-  payload: ReferenceBytes,
-  originalPayload: ReferenceBytes
-};
-
-const MAX_FILE_SAVE_SIZE = 20 * 1024 * 1024;
-
-export class ApiFileManager {
-  private cacheStorage = new CacheStorageController('cachedFiles');
-
-  private cachedDownloadPromises: {
-    [fileName: string]: DownloadPromise
-  } = {};
-
-  private uploadPromises: {
-    [fileName: string]: Set<CancellablePromise<InputFile>>
-  } = {};
-
-  private downloadPulls: {
-    [dcId: string]: Array<{
-      id: number,
-      queueId: number,
-      cb: () => Promise<MyUploadFile | void>,
-      deferred: {
-        resolve: (...args: any[]) => void,
-        reject: (...args: any[]) => void
-      },
-      activeDelta: number
-    }>
-  } = {};
-  private downloadActives: {[dcId: string]: number} = {};
-
-  public webpConvertPromises: {[fileName: string]: CancellablePromise<Uint8Array>} = {};
-  public refreshReferencePromises: {
-    [referenceHex: string]: {
-      deferred: CancellablePromise<ReferenceBytes>,
-      timeout: number
-    }
-  } = {};
-
-  private log: ReturnType<typeof logger> = logger('AFM', LogTypes.Error | LogTypes.Log);
-  private tempId = 0;
-  private queueId = 0;
-  private debug = Modes.debug;
-
-  constructor() {
-    setInterval(() => { // clear old promises
-      for(const hex in this.refreshReferencePromises) {
-        const {deferred} = this.refreshReferencePromises[hex];
-        if(deferred.isFulfilled || deferred.isRejected) {
-          delete this.refreshReferencePromises[hex];
-        }
-      }
-    }, 1800e3);
-  }
-
-  private downloadRequest(dcId: 'upload', id: number, cb: () => Promise<void>, activeDelta: number, queueId?: number): Promise<void>;
-  private downloadRequest(dcId: number, id: number, cb: () => Promise<MyUploadFile>, activeDelta: number, queueId?: number): Promise<MyUploadFile>;
-  private downloadRequest(dcId: number | string, id: number, cb: () => Promise<MyUploadFile | void>, activeDelta: number, queueId: number = 0) {
-    if(this.downloadPulls[dcId] === undefined) {
-      this.downloadPulls[dcId] = [];
-      this.downloadActives[dcId] = 0;
-    }
-
-    const downloadPull = this.downloadPulls[dcId];
-
-    const promise = new Promise<MyUploadFile | void>((resolve, reject) => {
-      downloadPull.push({id, queueId, cb, deferred: {resolve, reject}, activeDelta});
-    });
-
-    setTimeout(() => {
-      this.downloadCheck(dcId);
-    }, 0);
-
-    return promise;
-  }
-
-  private downloadCheck(dcId: string | number) {
-    const downloadPull = this.downloadPulls[dcId];
-    const downloadLimit = dcId === 'upload' ? 24 : 36;
-    //const downloadLimit = Infinity;
-
-    if(this.downloadActives[dcId] >= downloadLimit || !downloadPull || !downloadPull.length) {
-      return false;
-    }
-
-    //const data = downloadPull.shift();
-    const data = downloadPull.findAndSplice(d => d.queueId === 0) || downloadPull.findAndSplice(d => d.queueId === this.queueId) || downloadPull.shift();
-    const activeDelta = data.activeDelta || 1;
-
-    this.downloadActives[dcId] += activeDelta;
- 
-    data.cb()
-    .then((result) => {
-      this.downloadActives[dcId] -= activeDelta;
-      this.downloadCheck(dcId);
-
-      data.deferred.resolve(result);
-    }, (error: Error) => {
-      // @ts-ignore
-      if(!error || !error.type || (error.type !== 'DOWNLOAD_CANCELED' && error.type !== 'UPLOAD_CANCELED')) {
-        this.log.error('downloadCheck error:', error);
-      }
-
-      this.downloadActives[dcId] -= activeDelta;
-      this.downloadCheck(dcId);
-
-      data.deferred.reject(error);
-    });
-  }
-
-  public setQueueId(queueId: number) {
-    //this.log.error('setQueueId', queueId);
-    this.queueId = queueId;
-  }
-
-  private getFileStorage() {
-    return this.cacheStorage;
-  }
-
-  public cancelDownload(fileName: string) {
-    const promises = (this.cachedDownloadPromises[fileName] ? [this.cachedDownloadPromises[fileName]] : undefined) || 
-      (this.uploadPromises[fileName] ? Array.from(this.uploadPromises[fileName]) : []);
-    let canceled = false;
-    for(let i = 0, length = promises.length; i < length; ++i) {
-      const promise = promises[i];
-      if(promise && !promise.isRejected && !promise.isFulfilled) {
-        promise.cancel();
-        canceled = true;
-      }
-    }
-
-    return canceled;
-  }
-
-  public requestWebFilePart(dcId: DcId, location: InputWebFileLocation, offset: number, limit: number, id = 0, queueId = 0, checkCancel?: () => void) {
-    return this.downloadRequest(dcId, id, async() => { // do not remove async, because checkCancel will throw an error
-      checkCancel && checkCancel();
-
-      return apiManager.invokeApi('upload.getWebFile', {
-        location,
-        offset,
-        limit
-      }, {
-        dcId,
-        fileDownload: true
-      });
-    }, this.getDelta(limit), queueId);
-  }
-
-  public requestFilePart(dcId: DcId, location: InputFileLocation, offset: number, limit: number, id = 0, queueId = 0, checkCancel?: () => void) {
-    return this.downloadRequest(dcId, id, async() => { // do not remove async, because checkCancel will throw an error
-      checkCancel && checkCancel();
-
-      const invoke = async(): Promise<MyUploadFile> => {
-        checkCancel && checkCancel(); // do not remove async, because checkCancel will throw an error
-
-        const promise = apiManager.invokeApi('upload.getFile', {
-          location,
-          offset,
-          limit
-        }, {
-          dcId,
-          fileDownload: true
-        }) as Promise<MyUploadFile>;
-
-        return promise.catch((err) => {
-          if(err.type === 'FILE_REFERENCE_EXPIRED') {
-            return this.refreshReference(location).then(invoke);
-          }
-
-          throw err;
-        });
-      };
-
-      assumeType<InputFileLocation.inputDocumentFileLocation>(location);
-      const reference = location.file_reference;
-      if(reference && !location.checkedReference) { // check stream's location because it's new every call
-        location.checkedReference = true;
-        const hex = bytesToHex(reference);
-        if(this.refreshReferencePromises[hex]) {
-          return this.refreshReference(location).then(invoke);
-        }
-      }
-
-      return invoke();
-    }, this.getDelta(limit), queueId);
-  }
-
-  /* private convertBlobToBytes(blob: Blob) {
-    return blob.arrayBuffer().then(buffer => new Uint8Array(buffer));
-  } */
-
-  private getDelta(bytes: number) {
-    return bytes / 1024 / 128;
-  }
-
-  private getLimitPart(size: number): number {
-    let bytes: number;
-
-    bytes = 512;
-    /* if(size < 1e6 || !size) bytes = 512;
-    else if(size < 3e6) bytes = 256;
-    else bytes = 128; */
-
-    return bytes * 1024;
-  }
-
-  private uncompressTGS = (bytes: Uint8Array, fileName: string) => {
-    //this.log('uncompressTGS', bytes, bytes.slice().buffer);
-    // slice нужен потому что в uint8array - 5053 length, в arraybuffer - 5084
-    return cryptoWorker.invokeCrypto('gzipUncompress', bytes.slice().buffer, true) as Promise<string>;
-  };
-
-  private uncompressTGV = (bytes: Uint8Array, fileName: string) => {
-    //this.log('uncompressTGS', bytes, bytes.slice().buffer);
-    // slice нужен потому что в uint8array - 5053 length, в arraybuffer - 5084
-    return cryptoWorker.invokeCrypto('gzipUncompress', bytes.slice().buffer, true) as Promise<string>;
-  };
-
-  private convertWebp = (bytes: Uint8Array, fileName: string) => {
-    const convertPromise = deferredPromise<Uint8Array>();
-
-    const task = {type: 'convertWebp', payload: {fileName, bytes}};
-    notifySomeone(task);
-    return this.webpConvertPromises[fileName] = convertPromise;
-  };
-
-  private refreshReference(inputFileLocation: InputFileLocation) {
-    const reference = (inputFileLocation as InputFileLocation.inputDocumentFileLocation).file_reference;
-    const hex = bytesToHex(reference);
-
-    let r = this.refreshReferencePromises[hex];
-    if(!r) {
-      const deferred = deferredPromise<ReferenceBytes>();
-
-      r = this.refreshReferencePromises[hex] = {
-        deferred,
-        timeout: ctx.setTimeout(() => {
-          this.log.error('Didn\'t refresh the reference:', inputFileLocation);
-          deferred.reject('REFERENCE_IS_NOT_REFRESHED');
-        }, 60000)
-      };
-
-      deferred.catch(noop).finally(() => {
-        clearTimeout(r.timeout);
-      });
-
-      const task = {type: 'refreshReference', payload: reference};
-      notifySomeone(task);
-    }
-
-    // have to replace file_reference in any way, because location can be different everytime if it's stream
-    return r.deferred.then(reference => {
-      if(hex === bytesToHex(reference)) {
-        throw 'REFERENCE_IS_NOT_REFRESHED';
-      }
-
-      (inputFileLocation as InputFileLocation.inputDocumentFileLocation).file_reference = reference;
-    });
-  }
-
-  public downloadFile(options: DownloadOptions): DownloadPromise {
-    if(!fileManager.isAvailable()) {
-      return Promise.reject({type: 'BROWSER_BLOB_NOT_SUPPORTED'});
-    }
-
-    const size = options.size ?? 0;
-    const {dcId, location} = options;
-
-    let process: ApiFileManager['uncompressTGS'] | ApiFileManager['convertWebp'];
-
-    if(options.mimeType === 'application/x-tgwallpattern') {
-      process = this.uncompressTGV;
-      options.mimeType = 'image/svg+xml';
-    } else if(options.mimeType === 'image/webp' && !isWebpSupported()) {
-      process = this.convertWebp;
-      options.mimeType = 'image/png';
-    } else if(options.mimeType === 'application/x-tgsticker') {
-      process = this.uncompressTGS;
-      options.mimeType = 'application/json';
-    }
-
-    const fileName = getFileNameByLocation(location, {fileName: options.fileName});
-    const cachedPromise = this.cachedDownloadPromises[fileName];
-    const fileStorage = this.getFileStorage();
-
-    this.debug && this.log('downloadFile', fileName, size, location, options.mimeType);
-
-    /* if(options.queueId) {
-      this.log.error('downloadFile queueId:', fileName, options.queueId);
-    } */
-
-    if(cachedPromise) {
-      //this.log('downloadFile cachedPromise');
-
-      if(size) {
-        return cachedPromise.then((blob) => {
-          if(blob instanceof Blob && blob.size < size) {
-            this.debug && this.log('downloadFile need to deleteFile, wrong size:', blob.size, size);
-
-            return this.deleteFile(fileName).then(() => {
-              return this.downloadFile(options);
-            }).catch(() => {
-              return this.downloadFile(options);
-            });
-          } else {
-            return blob;
-          }
-        });
-      } else {
-        return cachedPromise;
-      }
-    }
-
-    const deferred: DownloadPromise = deferredPromise();
-    const mimeType = options.mimeType || 'image/jpeg';
-
-    let error: Error;
-    let resolved = false;
-    let cacheFileWriter: ReturnType<typeof fileManager['getFakeFileWriter']>;
-    let errorHandler = (_error: Error) => {
-      error = _error;
-      delete this.cachedDownloadPromises[fileName];
-      deferred.reject(error);
-      errorHandler = () => {};
-
-      if(cacheFileWriter && (!error || error.type !== 'DOWNLOAD_CANCELED')) {
-        cacheFileWriter.truncate();
-      }
-    };
-
-    const id = this.tempId++;
-
-    fileStorage.getFile(fileName).then(async(blob: Blob) => {
-      //this.log('maybe cached', fileName);
-      //throw '';
-
-      if(blob.size < size) {
-        //this.log('downloadFile need to deleteFile 2, wrong size:', blob.size, size);
-        await this.deleteFile(fileName);
-        throw false;
-      }
-
-      deferred.resolve(blob);
-    }).catch(() => {
-      //this.log('not cached', fileName);
-      const fileWriterPromise = fileStorage.getFileWriter(fileName, mimeType);
-
-      fileWriterPromise.then((fileWriter) => {
-        cacheFileWriter = fileWriter;
-        const limit = options.limitPart || this.getLimitPart(size);
-        let offset: number;
-        let startOffset = 0;
-        let writeFilePromise: CancellablePromise<void> = Promise.resolve(),
-          writeFileDeferred: CancellablePromise<void>;
-        //const maxRequests = 13107200 / limit; // * 100 Mb speed
-        const maxRequests = Infinity;
-
-        //console.error('maxRequests', maxRequests);
-
-        const processDownloaded = async(bytes: Uint8Array, offset: number) => {
-          if(process) {
-            //const perf = performance.now();
-            const processed = await process(bytes, fileName);
-            //this.log('downloadFile process downloaded time', performance.now() - perf, mimeType, process);
-            return processed;
-          }
-  
-          return bytes;
-        };
-
-        const r = location._ === 'inputWebFileLocation' ? this.requestWebFilePart.bind(this) : this.requestFilePart.bind(this);
-
-        const delayed: Delayed[] = [];
-        offset = startOffset;
-        do {
-          ////this.log('offset:', startOffset);
-          writeFileDeferred = deferredPromise<void>();
-          delayed.push({offset, writeFilePromise, writeFileDeferred});
-          writeFilePromise = writeFileDeferred;
-          offset += limit;
-        } while(offset < size);
-
-        let done = 0;
-        const superpuper = async() => {
-          //if(!delayed.length) return;
-
-          const {offset, writeFilePromise, writeFileDeferred} = delayed.shift();
-          try {
-            checkCancel();
-
-            // @ts-ignore
-            const result = await r(dcId, location as any, offset, limit, id, options.queueId, checkCancel);
-
-            const bytes = result.bytes;
-
-            if(delayed.length) {
-              superpuper();
-            }
-
-            this.debug && this.log('downloadFile requestFilePart result:', fileName, result);
-            const isFinal = offset + limit >= size || !bytes.byteLength;
-            if(bytes.byteLength) {
-              //done += limit;
-              done += bytes.byteLength;
-
-              //if(!isFinal) {
-                ////this.log('deferred notify 2:', {done: offset + limit, total: size}, deferred);
-                deferred.notify({done, offset, total: size});
-              //}
-
-              const processedResult = await processDownloaded(bytes, offset);
-              checkCancel();
-
-              await writeFilePromise;
-              checkCancel();
-
-              await fileManager.write(fileWriter, processedResult);
-            }
-
-            writeFileDeferred.resolve();
-
-            if(isFinal) {
-              resolved = true;
-
-              deferred.resolve(fileWriter.finalize(size < MAX_FILE_SAVE_SIZE));
-            }
-          } catch(err) {
-            errorHandler(err as Error);
-          }
-        };
-
-        for(let i = 0, length = Math.min(maxRequests, delayed.length); i < length; ++i) {
-          superpuper();
-        }
-      }).catch((err) => {
-        if(!['STORAGE_OFFLINE'].includes(err)) {
-          this.log.error('saveFile error:', err);
-        }
-      });
-    });
-
-    const checkCancel = () => {
-      if(error) {
-        throw error;
-      }
-    };
-
-    deferred.cancel = () => {
-      if(!error && !resolved) {
-        const error = new Error('Canceled');
-        error.type = 'DOWNLOAD_CANCELED';
-        errorHandler(error);
-      }
-    };
-
-    deferred.notify = (progress: {done: number, total: number, offset: number}) => {
-      notifyAll({progress: {fileName, ...progress}});
-    };
-
-    this.cachedDownloadPromises[fileName] = deferred;
-
-    deferred.safeFinally(() => {
-      delete this.cachedDownloadPromises[fileName];
-    });
-
-    return deferred;
-  }
-
-  private deleteFile(fileName: string) {
-    //this.log('will delete file:', fileName);
-    delete this.cachedDownloadPromises[fileName];
-    return this.getFileStorage().delete(fileName);
-  }
-
-  public uploadFile({file, fileName}: {file: Blob | File, fileName: string}) {
-    const fileSize = file.size, 
-      isBigFile = fileSize >= 10485760;
-
-    let canceled = false,
-      resolved = false,
-      doneParts = 0,
-      partSize = 262144; // 256 Kb
-
-    /* if(fileSize > (524288 * 3000)) {
-      partSize = 1024 * 1024;
-      activeDelta = 8;
-    } else  */if(fileSize > 67108864) {
-      partSize = 524288;
-    } else if(fileSize < 102400) {
-      partSize = 32768;
-    }
-
-    const activeDelta = this.getDelta(partSize);
-
-    const totalParts = Math.ceil(fileSize / partSize);
-    const fileId = randomLong();
-
-    let _part = 0;
-
-    const resultInputFile: InputFile = {
-      _: isBigFile ? 'inputFileBig' : 'inputFile',
-      id: fileId as any,
-      parts: totalParts,
-      name: fileName,
-      md5_checksum: ''
-    };
-
-    const deferredHelper: {
-      resolve?: (input: typeof resultInputFile) => void,
-      reject?: (error: any) => void,
-      notify?: (details: {done: number, total: number}) => void
-    } = {
-      notify: (details: {done: number, total: number}) => {}
-    };
-    const deferred: CancellablePromise<typeof resultInputFile> = new Promise((resolve, reject) => {
-      if(totalParts > 4000) {
-        return reject({type: 'FILE_TOO_BIG'});
-      }
-
-      deferredHelper.resolve = resolve;
-      deferredHelper.reject = reject;
-    });
-    Object.assign(deferred, deferredHelper);
-
-    if(totalParts > 4000) {
-      return deferred;
-    }
-    
-    let errorHandler = (error: any) => {
-      if(error?.type !== 'UPLOAD_CANCELED') {
-        this.log.error('Up Error', error);
-      }
-
-      deferred.reject(error);
-      canceled = true;
-      errorHandler = () => {};
-    };
-
-    const method = isBigFile ? 'upload.saveBigFilePart' : 'upload.saveFilePart';
-
-    const id = this.tempId++;
-
-    /* setInterval(() => {
-      console.log(file);
-    }, 1e3); */
-
-    const self = this;
-    function* generator() {
-      for(let offset = 0; offset < fileSize; offset += partSize) {
-        const part = _part++; // 0, 1
-        yield self.downloadRequest('upload', id, () => {
-          const blob = file.slice(offset, offset + partSize);
-
-          return readBlobAsArrayBuffer(blob).then(buffer => {
-            if(canceled) {
-              throw {type: 'UPLOAD_CANCELED'};
-            }
-
-            self.debug && self.log('Upload file part, isBig:', isBigFile, part, buffer.byteLength, new Uint8Array(buffer).length, new Uint8Array(buffer).slice().length);
-
-            /* const u = new Uint8Array(buffer.byteLength);
-            for(let i = 0; i < u.length; ++i) {
-              //u[i] = Math.random() * 255 | 0;
-              u[i] = 0;
-            }
-            buffer = u.buffer; */
-  
-            /* setTimeout(() => {
-              doneParts++;
-              uploadResolve();
-  
-              //////this.log('Progress', doneParts * partSize / fileSize);
-
-              self.log('done part', part, doneParts);
-  
-              deferred.notify({done: doneParts * partSize, total: fileSize});
-  
-              if(doneParts >= totalParts) {
-                deferred.resolve(resultInputFile);
-                resolved = true;
-              }
-            }, 1250);
-            return; */
-
-            return apiManager.invokeApi(method, {
-              file_id: fileId,
-              file_part: part,
-              file_total_parts: totalParts,
-              bytes: buffer/* new Uint8Array(buffer) */
-            } as any, {
-              //startMaxLength: partSize + 256,
-              fileUpload: true
-            }).then((result) => {
-              doneParts++;
-  
-              //////this.log('Progress', doneParts * partSize / fileSize);
-  
-              deferred.notify({done: doneParts * partSize, total: fileSize});
-  
-              if(doneParts >= totalParts) {
-                deferred.resolve(resultInputFile);
-                resolved = true;
-              }
-            }, errorHandler);
-          });
-        }, activeDelta).catch(errorHandler);
-      }
-    }
-
-    const it = generator();
-    const process = () => {
-      if(canceled) return;
-      const r = it.next();
-      if(r.done || canceled) return;
-      (r.value as Promise<void>).then(process);
-    };
-
-    const maxRequests = Infinity;
-    //const maxRequests = 10;
-    /* for(let i = 0; i < 10; ++i) {
-      process();
-    } */
-    for(let i = 0, length = Math.min(maxRequests, totalParts); i < length; ++i) {
-      process();
-    }
-
-    deferred.cancel = () => {
-      //this.log('cancel upload', canceled, resolved);
-      if(!canceled && !resolved) {
-        canceled = true;
-        errorHandler({type: 'UPLOAD_CANCELED'});
-      }
-    };
-
-    deferred.notify = (progress: {done: number, total: number}) => {
-      notifyAll({progress: {fileName, ...progress}});
-    };
-
-    deferred.finally(() => {
-      set.delete(deferred);
-      if(!set.size) {
-        delete this.uploadPromises[fileName];
-      }
-    });
-
-    const set = this.uploadPromises[fileName] ?? (this.uploadPromises[fileName] = new Set());
-    set.add(deferred);
-    return deferred;
-  }
-}
-
-const apiFileManager = new ApiFileManager();
-MOUNT_CLASS_TO.apiFileManager = apiFileManager;
-export default apiFileManager;
+/*
+ * https://github.com/morethanwords/tweb
+ * Copyright (C) 2019-2021 Eduard Kuzmenko
+ * https://github.com/morethanwords/tweb/blob/master/LICENSE
+ * 
+ * Originally from:
+ * https://github.com/zhukov/webogram
+ * Copyright (C) 2014 Igor Zhukov <igor.beatle@gmail.com>
+ * https://github.com/zhukov/webogram/blob/master/LICENSE
+ */
+
+import type { ReferenceBytes } from "./referenceDatabase";
+import { MOUNT_CLASS_TO } from "../../config/debug";
+import Modes from "../../config/modes";
+import { CancellablePromise, deferredPromise } from "../../helpers/cancellablePromise";
+import { notifyAll, notifySomeone } from "../../helpers/context";
+import { getFileNameByLocation } from "../../helpers/fileName";
+import { randomLong } from "../../helpers/random";
+import { InputFile, InputFileLocation, InputWebFileLocation, UploadFile, UploadWebFile } from "../../layer";
+import { DcId, WorkerTaskVoidTemplate } from "../../types";
+import CacheStorageController from "../cacheStorage";
+import cryptoWorker from "../crypto/cryptoworker";
+import fileManager from "../fileManager";
+import { logger, LogTypes } from "../logger";
+import apiManager from "./apiManager";
+import { isWebpSupported } from "./mtproto.worker";
+import assumeType from "../../helpers/assumeType";
+import ctx from "../../environment/ctx";
+import noop from "../../helpers/noop";
+import readBlobAsArrayBuffer from "../../helpers/blob/readBlobAsArrayBuffer";
+import bytesToHex from "../../helpers/bytes/bytesToHex";
+
+type Delayed = {
+  offset: number, 
+  writeFilePromise: CancellablePromise<void>, 
+  writeFileDeferred: CancellablePromise<void>
+};
+
+export type DownloadOptions = {
+  dcId: DcId, 
+  location: InputFileLocation | InputWebFileLocation, 
+  size?: number,
+  fileName?: string,
+  mimeType?: string,
+  limitPart?: number,
+  queueId?: number,
+  onlyCache?: boolean,
+  // getFileMethod: Parameters<CacheStorageController['getFile']>[1]
+};
+
+type DownloadPromise = CancellablePromise<Blob>;
+
+export type MyUploadFile = UploadFile.uploadFile | UploadWebFile.uploadWebFile;
+
+export interface RefreshReferenceTask extends WorkerTaskVoidTemplate {
+  type: 'refreshReference',
+  payload: ReferenceBytes,
+};
+
+export interface RefreshReferenceTaskResponse extends WorkerTaskVoidTemplate {
+  type: 'refreshReference',
+  payload: ReferenceBytes,
+  originalPayload: ReferenceBytes
+};
+
+const MAX_FILE_SAVE_SIZE = 20 * 1024 * 1024;
+
+export class ApiFileManager {
+  private cacheStorage = new CacheStorageController('cachedFiles');
+
+  private cachedDownloadPromises: {
+    [fileName: string]: DownloadPromise
+  } = {};
+
+  private uploadPromises: {
+    [fileName: string]: Set<CancellablePromise<InputFile>>
+  } = {};
+
+  private downloadPulls: {
+    [dcId: string]: Array<{
+      id: number,
+      queueId: number,
+      cb: () => Promise<MyUploadFile | void>,
+      deferred: {
+        resolve: (...args: any[]) => void,
+        reject: (...args: any[]) => void
+      },
+      activeDelta: number
+    }>
+  } = {};
+  private downloadActives: {[dcId: string]: number} = {};
+
+  public webpConvertPromises: {[fileName: string]: CancellablePromise<Uint8Array>} = {};
+  public refreshReferencePromises: {
+    [referenceHex: string]: {
+      deferred: CancellablePromise<ReferenceBytes>,
+      timeout: number
+    }
+  } = {};
+
+  private log: ReturnType<typeof logger> = logger('AFM', LogTypes.Error | LogTypes.Log);
+  private tempId = 0;
+  private queueId = 0;
+  private debug = Modes.debug;
+
+  constructor() {
+    setInterval(() => { // clear old promises
+      for(const hex in this.refreshReferencePromises) {
+        const {deferred} = this.refreshReferencePromises[hex];
+        if(deferred.isFulfilled || deferred.isRejected) {
+          delete this.refreshReferencePromises[hex];
+        }
+      }
+    }, 1800e3);
+  }
+
+  private downloadRequest(dcId: 'upload', id: number, cb: () => Promise<void>, activeDelta: number, queueId?: number): Promise<void>;
+  private downloadRequest(dcId: number, id: number, cb: () => Promise<MyUploadFile>, activeDelta: number, queueId?: number): Promise<MyUploadFile>;
+  private downloadRequest(dcId: number | string, id: number, cb: () => Promise<MyUploadFile | void>, activeDelta: number, queueId: number = 0) {
+    if(this.downloadPulls[dcId] === undefined) {
+      this.downloadPulls[dcId] = [];
+      this.downloadActives[dcId] = 0;
+    }
+
+    const downloadPull = this.downloadPulls[dcId];
+
+    const promise = new Promise<MyUploadFile | void>((resolve, reject) => {
+      downloadPull.push({id, queueId, cb, deferred: {resolve, reject}, activeDelta});
+    });
+
+    setTimeout(() => {
+      this.downloadCheck(dcId);
+    }, 0);
+
+    return promise;
+  }
+
+  private downloadCheck(dcId: string | number) {
+    const downloadPull = this.downloadPulls[dcId];
+    const downloadLimit = dcId === 'upload' ? 24 : 36;
+    //const downloadLimit = Infinity;
+
+    if(this.downloadActives[dcId] >= downloadLimit || !downloadPull || !downloadPull.length) {
+      return false;
+    }
+
+    //const data = downloadPull.shift();
+    const data = downloadPull.findAndSplice(d => d.queueId === 0) || downloadPull.findAndSplice(d => d.queueId === this.queueId) || downloadPull.shift();
+    const activeDelta = data.activeDelta || 1;
+
+    this.downloadActives[dcId] += activeDelta;
+ 
+    data.cb()
+    .then((result) => {
+      this.downloadActives[dcId] -= activeDelta;
+      this.downloadCheck(dcId);
+
+      data.deferred.resolve(result);
+    }, (error: Error) => {
+      // @ts-ignore
+      if(!error || !error.type || (error.type !== 'DOWNLOAD_CANCELED' && error.type !== 'UPLOAD_CANCELED')) {
+        this.log.error('downloadCheck error:', error);
+      }
+
+      this.downloadActives[dcId] -= activeDelta;
+      this.downloadCheck(dcId);
+
+      data.deferred.reject(error);
+    });
+  }
+
+  public setQueueId(queueId: number) {
+    //this.log.error('setQueueId', queueId);
+    this.queueId = queueId;
+  }
+
+  private getFileStorage() {
+    return this.cacheStorage;
+  }
+
+  public cancelDownload(fileName: string) {
+    const promises = (this.cachedDownloadPromises[fileName] ? [this.cachedDownloadPromises[fileName]] : undefined) || 
+      (this.uploadPromises[fileName] ? Array.from(this.uploadPromises[fileName]) : []);
+    let canceled = false;
+    for(let i = 0, length = promises.length; i < length; ++i) {
+      const promise = promises[i];
+      if(promise && !promise.isRejected && !promise.isFulfilled) {
+        promise.cancel();
+        canceled = true;
+      }
+    }
+
+    return canceled;
+  }
+
+  public requestWebFilePart(dcId: DcId, location: InputWebFileLocation, offset: number, limit: number, id = 0, queueId = 0, checkCancel?: () => void) {
+    return this.downloadRequest(dcId, id, async() => { // do not remove async, because checkCancel will throw an error
+      checkCancel && checkCancel();
+
+      return apiManager.invokeApi('upload.getWebFile', {
+        location,
+        offset,
+        limit
+      }, {
+        dcId,
+        fileDownload: true
+      });
+    }, this.getDelta(limit), queueId);
+  }
+
+  public requestFilePart(dcId: DcId, location: InputFileLocation, offset: number, limit: number, id = 0, queueId = 0, checkCancel?: () => void) {
+    return this.downloadRequest(dcId, id, async() => { // do not remove async, because checkCancel will throw an error
+      checkCancel && checkCancel();
+
+      const invoke = async(): Promise<MyUploadFile> => {
+        checkCancel && checkCancel(); // do not remove async, because checkCancel will throw an error
+
+        const promise = apiManager.invokeApi('upload.getFile', {
+          location,
+          offset,
+          limit
+        }, {
+          dcId,
+          fileDownload: true
+        }) as Promise<MyUploadFile>;
+
+        return promise.catch((err) => {
+          if(err.type === 'FILE_REFERENCE_EXPIRED') {
+            return this.refreshReference(location).then(invoke);
+          }
+
+          throw err;
+        });
+      };
+
+      assumeType<InputFileLocation.inputDocumentFileLocation>(location);
+      const reference = location.file_reference;
+      if(reference && !location.checkedReference) { // check stream's location because it's new every call
+        location.checkedReference = true;
+        const hex = bytesToHex(reference);
+        if(this.refreshReferencePromises[hex]) {
+          return this.refreshReference(location).then(invoke);
+        }
+      }
+
+      return invoke();
+    }, this.getDelta(limit), queueId);
+  }
+
+  /* private convertBlobToBytes(blob: Blob) {
+    return blob.arrayBuffer().then(buffer => new Uint8Array(buffer));
+  } */
+
+  private getDelta(bytes: number) {
+    return bytes / 1024 / 128;
+  }
+
+  private getLimitPart(size: number): number {
+    let bytes: number;
+
+    bytes = 512;
+    /* if(size < 1e6 || !size) bytes = 512;
+    else if(size < 3e6) bytes = 256;
+    else bytes = 128; */
+
+    return bytes * 1024;
+  }
+
+  private uncompressTGS = (bytes: Uint8Array, fileName: string) => {
+    //this.log('uncompressTGS', bytes, bytes.slice().buffer);
+    // slice нужен потому что в uint8array - 5053 length, в arraybuffer - 5084
+    return cryptoWorker.invokeCrypto('gzipUncompress', bytes.slice().buffer, true) as Promise<string>;
+  };
+
+  private uncompressTGV = (bytes: Uint8Array, fileName: string) => {
+    //this.log('uncompressTGS', bytes, bytes.slice().buffer);
+    // slice нужен потому что в uint8array - 5053 length, в arraybuffer - 5084
+    return cryptoWorker.invokeCrypto('gzipUncompress', bytes.slice().buffer, true) as Promise<string>;
+  };
+
+  private convertWebp = (bytes: Uint8Array, fileName: string) => {
+    const convertPromise = deferredPromise<Uint8Array>();
+
+    const task = {type: 'convertWebp', payload: {fileName, bytes}};
+    notifySomeone(task);
+    return this.webpConvertPromises[fileName] = convertPromise;
+  };
+
+  private refreshReference(inputFileLocation: InputFileLocation) {
+    const reference = (inputFileLocation as InputFileLocation.inputDocumentFileLocation).file_reference;
+    const hex = bytesToHex(reference);
+
+    let r = this.refreshReferencePromises[hex];
+    if(!r) {
+      const deferred = deferredPromise<ReferenceBytes>();
+
+      r = this.refreshReferencePromises[hex] = {
+        deferred,
+        timeout: ctx.setTimeout(() => {
+          this.log.error('Didn\'t refresh the reference:', inputFileLocation);
+          deferred.reject('REFERENCE_IS_NOT_REFRESHED');
+        }, 60000)
+      };
+
+      deferred.catch(noop).finally(() => {
+        clearTimeout(r.timeout);
+      });
+
+      const task = {type: 'refreshReference', payload: reference};
+      notifySomeone(task);
+    }
+
+    // have to replace file_reference in any way, because location can be different everytime if it's stream
+    return r.deferred.then(reference => {
+      if(hex === bytesToHex(reference)) {
+        throw 'REFERENCE_IS_NOT_REFRESHED';
+      }
+
+      (inputFileLocation as InputFileLocation.inputDocumentFileLocation).file_reference = reference;
+    });
+  }
+
+  public downloadFile(options: DownloadOptions): DownloadPromise {
+    if(!fileManager.isAvailable()) {
+      return Promise.reject({type: 'BROWSER_BLOB_NOT_SUPPORTED'});
+    }
+
+    const size = options.size ?? 0;
+    const {dcId, location} = options;
+
+    let process: ApiFileManager['uncompressTGS'] | ApiFileManager['convertWebp'];
+
+    if(options.mimeType === 'application/x-tgwallpattern') {
+      process = this.uncompressTGV;
+      options.mimeType = 'image/svg+xml';
+    } else if(options.mimeType === 'image/webp' && !isWebpSupported()) {
+      process = this.convertWebp;
+      options.mimeType = 'image/png';
+    } else if(options.mimeType === 'application/x-tgsticker') {
+      process = this.uncompressTGS;
+      options.mimeType = 'application/json';
+    }
+
+    const fileName = getFileNameByLocation(location, {fileName: options.fileName});
+    const cachedPromise = this.cachedDownloadPromises[fileName];
+    const fileStorage = this.getFileStorage();
+
+    this.debug && this.log('downloadFile', fileName, size, location, options.mimeType);
+
+    /* if(options.queueId) {
+      this.log.error('downloadFile queueId:', fileName, options.queueId);
+    } */
+
+    if(cachedPromise) {
+      //this.log('downloadFile cachedPromise');
+
+      if(size) {
+        return cachedPromise.then((blob) => {
+          if(blob instanceof Blob && blob.size < size) {
+            this.debug && this.log('downloadFile need to deleteFile, wrong size:', blob.size, size);
+
+            return this.deleteFile(fileName).then(() => {
+              return this.downloadFile(options);
+            }).catch(() => {
+              return this.downloadFile(options);
+            });
+          } else {
+            return blob;
+          }
+        });
+      } else {
+        return cachedPromise;
+      }
+    }
+
+    const deferred: DownloadPromise = deferredPromise();
+    const mimeType = options.mimeType || 'image/jpeg';
+
+    let error: Error;
+    let resolved = false;
+    let cacheFileWriter: ReturnType<typeof fileManager['getFakeFileWriter']>;
+    let errorHandler = (_error: Error) => {
+      error = _error;
+      delete this.cachedDownloadPromises[fileName];
+      deferred.reject(error);
+      errorHandler = () => {};
+
+      if(cacheFileWriter && (!error || error.type !== 'DOWNLOAD_CANCELED')) {
+        cacheFileWriter.truncate();
+      }
+    };
+
+    const id = this.tempId++;
+
+    fileStorage.getFile(fileName).then(async(blob: Blob) => {
+      //this.log('maybe cached', fileName);
+      //throw '';
+
+      if(blob.size < size) {
+        //this.log('downloadFile need to deleteFile 2, wrong size:', blob.size, size);
+        await this.deleteFile(fileName);
+        throw false;
+      }
+
+      deferred.resolve(blob);
+    }).catch(() => {
+      //this.log('not cached', fileName);
+      const fileWriterPromise = fileStorage.getFileWriter(fileName, mimeType);
+
+      fileWriterPromise.then((fileWriter) => {
+        cacheFileWriter = fileWriter;
+        const limit = options.limitPart || this.getLimitPart(size);
+        let offset: number;
+        let startOffset = 0;
+        let writeFilePromise: CancellablePromise<void> = Promise.resolve(),
+          writeFileDeferred: CancellablePromise<void>;
+        //const maxRequests = 13107200 / limit; // * 100 Mb speed
+        const maxRequests = Infinity;
+
+        //console.error('maxRequests', maxRequests);
+
+        const processDownloaded = async(bytes: Uint8Array, offset: number) => {
+          if(process) {
+            //const perf = performance.now();
+            const processed = await process(bytes, fileName);
+            //this.log('downloadFile process downloaded time', performance.now() - perf, mimeType, process);
+            return processed;
+          }
+  
+          return bytes;
+        };
+
+        const r = location._ === 'inputWebFileLocation' ? this.requestWebFilePart.bind(this) : this.requestFilePart.bind(this);
+
+        const delayed: Delayed[] = [];
+        offset = startOffset;
+        do {
+          ////this.log('offset:', startOffset);
+          writeFileDeferred = deferredPromise<void>();
+          delayed.push({offset, writeFilePromise, writeFileDeferred});
+          writeFilePromise = writeFileDeferred;
+          offset += limit;
+        } while(offset < size);
+
+        let done = 0;
+        const superpuper = async() => {
+          //if(!delayed.length) return;
+
+          const {offset, writeFilePromise, writeFileDeferred} = delayed.shift();
+          try {
+            checkCancel();
+
+            // @ts-ignore
+            const result = await r(dcId, location as any, offset, limit, id, options.queueId, checkCancel);
+
+            const bytes = result.bytes;
+
+            if(delayed.length) {
+              superpuper();
+            }
+
+            this.debug && this.log('downloadFile requestFilePart result:', fileName, result);
+            const isFinal = offset + limit >= size || !bytes.byteLength;
+            if(bytes.byteLength) {
+              //done += limit;
+              done += bytes.byteLength;
+
+              //if(!isFinal) {
+                ////this.log('deferred notify 2:', {done: offset + limit, total: size}, deferred);
+                deferred.notify({done, offset, total: size});
+              //}
+
+              const processedResult = await processDownloaded(bytes, offset);
+              checkCancel();
+
+              await writeFilePromise;
+              checkCancel();
+
+              await fileManager.write(fileWriter, processedResult);
+            }
+
+            writeFileDeferred.resolve();
+
+            if(isFinal) {
+              resolved = true;
+
+              deferred.resolve(fileWriter.finalize(size < MAX_FILE_SAVE_SIZE));
+            }
+          } catch(err) {
+            errorHandler(err as Error);
+          }
+        };
+
+        for(let i = 0, length = Math.min(maxRequests, delayed.length); i < length; ++i) {
+          superpuper();
+        }
+      }).catch((err) => {
+        if(!['STORAGE_OFFLINE'].includes(err)) {
+          this.log.error('saveFile error:', err);
+        }
+      });
+    });
+
+    const checkCancel = () => {
+      if(error) {
+        throw error;
+      }
+    };
+
+    deferred.cancel = () => {
+      if(!error && !resolved) {
+        const error = new Error('Canceled');
+        error.type = 'DOWNLOAD_CANCELED';
+        errorHandler(error);
+      }
+    };
+
+    deferred.notify = (progress: {done: number, total: number, offset: number}) => {
+      notifyAll({progress: {fileName, ...progress}});
+    };
+
+    this.cachedDownloadPromises[fileName] = deferred;
+
+    deferred.safeFinally(() => {
+      delete this.cachedDownloadPromises[fileName];
+    });
+
+    return deferred;
+  }
+
+  private deleteFile(fileName: string) {
+    //this.log('will delete file:', fileName);
+    delete this.cachedDownloadPromises[fileName];
+    return this.getFileStorage().delete(fileName);
+  }
+
+  public uploadFile({file, fileName}: {file: Blob | File, fileName: string}) {
+    const fileSize = file.size, 
+      isBigFile = fileSize >= 10485760;
+
+    let canceled = false,
+      resolved = false,
+      doneParts = 0,
+      partSize = 262144; // 256 Kb
+
+    /* if(fileSize > (524288 * 3000)) {
+      partSize = 1024 * 1024;
+      activeDelta = 8;
+    } else  */if(fileSize > 67108864) {
+      partSize = 524288;
+    } else if(fileSize < 102400) {
+      partSize = 32768;
+    }
+
+    const activeDelta = this.getDelta(partSize);
+
+    const totalParts = Math.ceil(fileSize / partSize);
+    const fileId = randomLong();
+
+    let _part = 0;
+
+    const resultInputFile: InputFile = {
+      _: isBigFile ? 'inputFileBig' : 'inputFile',
+      id: fileId as any,
+      parts: totalParts,
+      name: fileName,
+      md5_checksum: ''
+    };
+
+    const deferredHelper: {
+      resolve?: (input: typeof resultInputFile) => void,
+      reject?: (error: any) => void,
+      notify?: (details: {done: number, total: number}) => void
+    } = {
+      notify: (details: {done: number, total: number}) => {}
+    };
+    const deferred: CancellablePromise<typeof resultInputFile> = new Promise((resolve, reject) => {
+      if(totalParts > 4000) {
+        return reject({type: 'FILE_TOO_BIG'});
+      }
+
+      deferredHelper.resolve = resolve;
+      deferredHelper.reject = reject;
+    });
+    Object.assign(deferred, deferredHelper);
+
+    if(totalParts > 4000) {
+      return deferred;
+    }
+    
+    let errorHandler = (error: any) => {
+      if(error?.type !== 'UPLOAD_CANCELED') {
+        this.log.error('Up Error', error);
+      }
+
+      deferred.reject(error);
+      canceled = true;
+      errorHandler = () => {};
+    };
+
+    const method = isBigFile ? 'upload.saveBigFilePart' : 'upload.saveFilePart';
+
+    const id = this.tempId++;
+
+    /* setInterval(() => {
+      console.log(file);
+    }, 1e3); */
+
+    const self = this;
+    function* generator() {
+      for(let offset = 0; offset < fileSize; offset += partSize) {
+        const part = _part++; // 0, 1
+        yield self.downloadRequest('upload', id, () => {
+          const blob = file.slice(offset, offset + partSize);
+
+          return readBlobAsArrayBuffer(blob).then(buffer => {
+            if(canceled) {
+              throw {type: 'UPLOAD_CANCELED'};
+            }
+
+            self.debug && self.log('Upload file part, isBig:', isBigFile, part, buffer.byteLength, new Uint8Array(buffer).length, new Uint8Array(buffer).slice().length);
+
+            /* const u = new Uint8Array(buffer.byteLength);
+            for(let i = 0; i < u.length; ++i) {
+              //u[i] = Math.random() * 255 | 0;
+              u[i] = 0;
+            }
+            buffer = u.buffer; */
+  
+            /* setTimeout(() => {
+              doneParts++;
+              uploadResolve();
+  
+              //////this.log('Progress', doneParts * partSize / fileSize);
+
+              self.log('done part', part, doneParts);
+  
+              deferred.notify({done: doneParts * partSize, total: fileSize});
+  
+              if(doneParts >= totalParts) {
+                deferred.resolve(resultInputFile);
+                resolved = true;
+              }
+            }, 1250);
+            return; */
+
+            return apiManager.invokeApi(method, {
+              file_id: fileId,
+              file_part: part,
+              file_total_parts: totalParts,
+              bytes: buffer/* new Uint8Array(buffer) */
+            } as any, {
+              //startMaxLength: partSize + 256,
+              fileUpload: true
+            }).then((result) => {
+              doneParts++;
+  
+              //////this.log('Progress', doneParts * partSize / fileSize);
+  
+              deferred.notify({done: doneParts * partSize, total: fileSize});
+  
+              if(doneParts >= totalParts) {
+                deferred.resolve(resultInputFile);
+                resolved = true;
+              }
+            }, errorHandler);
+          });
+        }, activeDelta).catch(errorHandler);
+      }
+    }
+
+    const it = generator();
+    const process = () => {
+      if(canceled) return;
+      const r = it.next();
+      if(r.done || canceled) return;
+      (r.value as Promise<void>).then(process);
+    };
+
+    const maxRequests = Infinity;
+    //const maxRequests = 10;
+    /* for(let i = 0; i < 10; ++i) {
+      process();
+    } */
+    for(let i = 0, length = Math.min(maxRequests, totalParts); i < length; ++i) {
+      process();
+    }
+
+    deferred.cancel = () => {
+      //this.log('cancel upload', canceled, resolved);
+      if(!canceled && !resolved) {
+        canceled = true;
+        errorHandler({type: 'UPLOAD_CANCELED'});
+      }
+    };
+
+    deferred.notify = (progress: {done: number, total: number}) => {
+      notifyAll({progress: {fileName, ...progress}});
+    };
+
+    deferred.finally(() => {
+      set.delete(deferred);
+      if(!set.size) {
+        delete this.uploadPromises[fileName];
+      }
+    });
+
+    const set = this.uploadPromises[fileName] ?? (this.uploadPromises[fileName] = new Set());
+    set.add(deferred);
+    return deferred;
+  }
+}
+
+const apiFileManager = new ApiFileManager();
+MOUNT_CLASS_TO.apiFileManager = apiFileManager;
+export default apiFileManager;