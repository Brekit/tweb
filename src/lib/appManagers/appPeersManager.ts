--- conflicted
+++ resolved
@@ -1,398 +1,395 @@
-/*
- * https://github.com/morethanwords/tweb
- * Copyright (C) 2019-2021 Eduard Kuzmenko
- * https://github.com/morethanwords/tweb/blob/master/LICENSE
- * 
- * Originally from:
- * https://github.com/zhukov/webogram
- * Copyright (C) 2014 Igor Zhukov <igor.beatle@gmail.com>
- * https://github.com/zhukov/webogram/blob/master/LICENSE
- */
-
-import type { Chat, ChatPhoto, DialogPeer, InputChannel, InputDialogPeer, InputNotifyPeer, InputPeer, Peer, Update, User, UserProfilePhoto } from "../../layer";
-import type { LangPackKey } from "../langPack";
-import { MOUNT_CLASS_TO } from "../../config/debug";
-import { RichTextProcessor } from "../richtextprocessor";
-import rootScope from "../rootScope";
-import appChatsManager from "./appChatsManager";
-import appUsersManager from "./appUsersManager";
-import I18n from '../langPack';
-import { NULL_PEER_ID } from "../mtproto/mtproto_config";
-<<<<<<< HEAD
-import { getRestrictionReason } from "../../helpers/restrictions";
-=======
-import isObject from "../../helpers/object/isObject";
->>>>>>> 7922729e
-
-// https://github.com/eelcohn/Telegram-API/wiki/Calculating-color-for-a-Telegram-user-on-IRC
-/*
-  HTML-color  IRC-color  Description
-  #c03d33     4          red
-  #4fad2d     3          green
-  #d09306     7          yellow
-  #168acd     10         blue
-  #8544d6     6          purple
-  #cd4073     13         pink
-  #2996ad     11         sea
-  #ce671b     5          orange
-  */
-const DialogColorsFg = ['#fc5c51', '#0fb297', '#d09306', '#3d72ed', '#895dd5', '#cd4073', '#00c1a6', '#fa790f'];
-const DialogColors = ['red', 'green', 'yellow', 'blue', 'violet', 'pink', 'cyan', 'orange'];
-const DialogColorsMap = [0, 7, 4, 1, 6, 3, 5];
-
-export type PeerType = 'channel' | 'chat' | 'megagroup' | 'group' | 'saved';
-export class AppPeersManager {
-  /* public savePeerInstance(peerId: PeerId, instance: any) {
-    if(peerId < 0) appChatsManager.saveApiChat(instance);
-    else appUsersManager.saveApiUser(instance);
-  } */
-
-  public canPinMessage(peerId: PeerId) {
-    return peerId.isUser() || appChatsManager.hasRights(peerId.toChatId(), 'pin_messages');
-  }
-
-  public getPeerPhoto(peerId: PeerId): UserProfilePhoto.userProfilePhoto | ChatPhoto.chatPhoto {
-    if(this.isRestricted(peerId)) {
-      return;
-    }
-
-    const photo = peerId.isUser() 
-      ? appUsersManager.getUserPhoto(peerId.toUserId())
-      : appChatsManager.getChatPhoto(peerId.toChatId());
-
-    return photo._ !== 'chatPhotoEmpty' && photo._ !== 'userProfilePhotoEmpty' ? photo : undefined;
-  }
-
-  public getPeerMigratedTo(peerId: PeerId) {
-    if(peerId.isUser()) {
-      return false;
-    }
-
-    const chat: Chat.chat = appChatsManager.getChat(peerId.toChatId());
-    if(chat && chat.migrated_to && chat.pFlags.deactivated) {
-      return this.getPeerId(chat.migrated_to as InputChannel.inputChannel);
-    }
-    
-    return false;
-  }
-
-  public getPeerTitle(peerId: PeerId, plainText = false, onlyFirstName = false) {
-    if(!peerId) {
-      peerId = rootScope.myId;
-    }
-    
-    let title = '';
-    if(peerId.isUser()) {
-      const user = appUsersManager.getUser(peerId.toUserId());
-      if(user.first_name) title += user.first_name;
-      if(user.last_name && (!onlyFirstName || !title)) title += ' ' + user.last_name;
-  
-      if(!title) title = user.pFlags.deleted ? I18n.format('HiddenName', true) : user.username;
-      else title = title.trim();
-    } else {
-      const chat: Chat.chat = appChatsManager.getChat(peerId.toChatId());
-      title = chat.title;
-
-      if(onlyFirstName) {
-        title = title.split(' ')[0];
-      }
-    }
-    
-    return plainText ? title : RichTextProcessor.wrapEmojiText(title);
-  }
-
-  public getOutputPeer(peerId: PeerId): Peer {
-    if(peerId.isUser()) {
-      return {_: 'peerUser', user_id: peerId.toUserId()};
-    }
-
-    const chatId = peerId.toChatId();
-    if(appChatsManager.isChannel(chatId)) {
-      return {_: 'peerChannel', channel_id: chatId};
-    }
-
-    return {_: 'peerChat', chat_id: chatId};
-  }
-
-  public getPeerString(peerId: PeerId) {
-    if(peerId.isUser()) {
-      return appUsersManager.getUserString(peerId.toUserId());
-    }
-    return appChatsManager.getChatString(peerId.toChatId());
-  }
-
-  public getPeerUsername(peerId: PeerId): string {
-    return this.getPeer(peerId).username || '';
-  }
-
-  public getPeer(peerId: PeerId) {
-    return peerId.isUser()
-      ? appUsersManager.getUser(peerId.toUserId())
-      : appChatsManager.getChat(peerId.toChatId());
-  }
-
-  public getPeerId(peerId: {user_id: UserId} | {channel_id: ChatId} | {chat_id: ChatId} | InputPeer | PeerId | string): PeerId {
-    if(peerId !== undefined && ((peerId as string).isPeerId ? (peerId as string).isPeerId() : false)) return peerId as PeerId;
-    // if(typeof(peerId) === 'string' && /^[uc]/.test(peerId)) return peerId as PeerId;
-    // if(typeof(peerId) === 'number') return peerId;
-    else if(isObject(peerId)) {
-      const userId = (peerId as Peer.peerUser).user_id;
-      if(userId !== undefined) {
-        return userId.toPeerId(false);
-      }
-
-      const chatId = (peerId as Peer.peerChannel).channel_id || (peerId as Peer.peerChat).chat_id;
-      if(chatId !== undefined) {
-        return chatId.toPeerId(true);
-      }
-
-      return rootScope.myId; // maybe it is an inputPeerSelf
-    // } else if(!peerId) return 'u0';
-    } else if(!peerId) return NULL_PEER_ID;
-    
-    const isUser = (peerId as string).charAt(0) === 'u';
-    const peerParams = (peerId as string).substr(1).split('_');
-
-    return isUser ? peerParams[0].toPeerId() : (peerParams[0] || '').toPeerId(true);
-  }
-
-  public getDialogPeer(peerId: PeerId): DialogPeer {
-    return {
-      _: 'dialogPeer',
-      peer: this.getOutputPeer(peerId)
-    };
-  }
-
-  public isChannel(peerId: PeerId): boolean {
-    return !peerId.isUser() && appChatsManager.isChannel(peerId.toChatId());
-  }
-
-  public isMegagroup(peerId: PeerId) {
-    return !peerId.isUser() && appChatsManager.isMegagroup(peerId.toChatId());
-  }
-
-  public isAnyGroup(peerId: PeerId): boolean {
-    return !peerId.isUser() && !appChatsManager.isBroadcast(peerId.toChatId());
-  }
-
-  public isBroadcast(peerId: PeerId): boolean {
-    return this.isChannel(peerId) && !this.isMegagroup(peerId);
-  }
-
-  public isBot(peerId: PeerId): boolean {
-    return peerId.isUser() && appUsersManager.isBot(peerId.toUserId());
-  }
-
-  public isContact(peerId: PeerId): boolean {
-    return peerId.isUser() && appUsersManager.isContact(peerId.toUserId());
-  }
-
-  public isUser(peerId: PeerId)/* : peerId is UserId */ {
-    return +peerId >= 0;
-  }
-  
-  public isAnyChat(peerId: PeerId) {
-    return !this.isUser(peerId);
-  }
-
-  public isRestricted(peerId: PeerId) {
-    return peerId.isUser() ? appUsersManager.isRestricted(peerId.toUserId()) : appChatsManager.isRestricted(peerId.toChatId());
-  }
-
-  public getRestrictionReasonText(peerId: PeerId) {
-    const peer: Chat.channel | User.user = this.getPeer(peerId);
-    const reason = peer.restriction_reason ? getRestrictionReason(peer.restriction_reason) : undefined;
-    if(reason) {
-      return reason.text;
-    } else {
-      return peerId.isUser() ? 'This user is restricted' : 'This chat is restricted';
-    }
-  }
-
-  /* public getInputPeer(peerString: string): InputPeer {
-    var firstChar = peerString.charAt(0);
-    var peerParams = peerString.substr(1).split('_');
-    let id = +peerParams[0];
-
-    if(firstChar === 'u') {
-      //appUsersManager.saveUserAccess(id, peerParams[1]);
-
-      return {
-        _: 'inputPeerUser',
-        user_id: id,
-        access_hash: peerParams[1]
-      };
-    } else if(firstChar === 'c' || firstChar === 's') {
-      //appChatsManager.saveChannelAccess(id, peerParams[1]);
-      if(firstChar === 's') {
-        appChatsManager.saveIsMegagroup(id);
-      }
-
-      return {
-        _: 'inputPeerChannel',
-        channel_id: id,
-        access_hash: peerParams[1] || '0'
-      };
-    } else {
-      return {
-        _: 'inputPeerChat',
-        chat_id: id
-      };
-    }
-  } */
-
-  public getInputNotifyPeerById(peerId: PeerId, ignorePeerId: true): Exclude<InputNotifyPeer, InputNotifyPeer.inputNotifyPeer>;
-  public getInputNotifyPeerById(peerId: PeerId, ignorePeerId?: false): InputNotifyPeer.inputNotifyPeer;
-  public getInputNotifyPeerById(peerId: PeerId, ignorePeerId?: boolean): InputNotifyPeer {
-    if(ignorePeerId) {
-      if(peerId.isUser()) {
-        return {_: 'inputNotifyUsers'};
-      } else {
-        if(this.isBroadcast(peerId)) {
-          return {_: 'inputNotifyBroadcasts'};
-        } else {
-          return {_: 'inputNotifyChats'};
-        }
-      }
-    } else {
-      return {
-        _: 'inputNotifyPeer', 
-        peer: this.getInputPeerById(peerId)
-      };
-    }
-  }
-
-  public getInputPeerById(peerId: PeerId): InputPeer {
-    if(!peerId) {
-      return {_: 'inputPeerEmpty'};
-    }
-
-    if(!peerId.isUser()) {
-      const chatId = peerId.toChatId();
-      return appChatsManager.getInputPeer(chatId);
-    }
-
-    const userId = peerId.toUserId();
-    return appUsersManager.getUserInputPeer(userId);
-  }
-
-  public getInputPeerSelf(): InputPeer.inputPeerSelf {
-    return {_: 'inputPeerSelf'};
-  }
-
-  public getInputDialogPeerById(peerId: PeerId | InputPeer): InputDialogPeer {
-    return {
-      _: 'inputDialogPeer',
-      peer: isObject<InputPeer>(peerId) ? peerId : this.getInputPeerById(peerId)
-    };
-  }
-
-  public getPeerColorById(peerId: PeerId, pic = true) {
-    if(!peerId) return '';
-
-    const idx = DialogColorsMap[Math.abs(+peerId) % 7];
-    const color = (pic ? DialogColors : DialogColorsFg)[idx];
-    return color;
-  }
-
-  public getPeerSearchText(peerId: PeerId) {
-    let text: string;
-    if(this.isUser(peerId)) {
-      text = '%pu ' + appUsersManager.getUserSearchText(peerId.toUserId());
-    } else {
-      const chat = appChatsManager.getChat(peerId.toChatId());
-      text = '%pg ' + (chat.title || '');
-    }
-
-    return text;
-  }
-
-  public getDialogType(peerId: PeerId): PeerType {
-    if(this.isMegagroup(peerId)) {
-      return 'megagroup';
-    } else if(this.isChannel(peerId)) {
-      return 'channel';
-    } else if(!this.isUser(peerId)) {
-      return 'group';
-    } else {
-      return peerId === rootScope.myId ? 'saved' : 'chat';
-    }
-  }
-
-  public getDeleteButtonText(peerId: PeerId): LangPackKey {
-    switch(this.getDialogType(peerId)) {
-      case 'channel':
-        return appChatsManager.hasRights(peerId.toChatId(), 'delete_chat') ? 'ChannelDelete' : 'ChatList.Context.LeaveChannel';
-
-      case 'megagroup':
-      case 'group':
-        return appChatsManager.hasRights(peerId.toChatId(), 'delete_chat') ? 'DeleteMega' : 'ChatList.Context.LeaveGroup';
-      
-      default:
-        return 'ChatList.Context.DeleteChat';
-    }
-  }
-
-  public noForwards(peerId: PeerId) {
-    if(peerId.isUser()) return false;
-    else {
-      const chat = appChatsManager.getChatTyped(peerId.toChatId());
-      return !!(chat as Chat.chat).pFlags?.noforwards;
-    }
-  }
-}
-
-export type IsPeerType = 'isChannel' | 'isMegagroup' | 'isAnyGroup' | 'isBroadcast' | 'isBot' | 'isContact' | 'isUser' | 'isAnyChat';
-
-[
-  'isChannel',
-  'isMegagroup',
-  'isAnyGroup',
-  'isBroadcast',
-  'isBot',
-  'isContact',
-  'isUser',
-  'isAnyChat',
-].forEach((value) => {
-  const newMethod = Array.isArray(value) ? value[0] : value;
-  const originMethod = Array.isArray(value) ? value[1] : value;
-  // @ts-ignore
-  String.prototype[newMethod] = function() {
-    // @ts-ignore
-    return appPeersManager[originMethod](this.toString());
-  };
-
-  // @ts-ignore
-  Number.prototype[newMethod] = function() {
-    // @ts-ignore
-    return appPeersManager[originMethod](this);
-  };
-});
-
-declare global {
-  interface String {
-    isChannel(): boolean;
-    isMegagroup(): boolean;
-    isAnyGroup(): boolean;
-    isBroadcast(): boolean;
-    isBot(): boolean;
-    isContact(): boolean;
-    isUser(): boolean;
-    isAnyChat(): boolean;
-  }
-
-  interface Number {
-    isChannel(): boolean;
-    isMegagroup(): boolean;
-    isAnyGroup(): boolean;
-    isBroadcast(): boolean;
-    isBot(): boolean;
-    isContact(): boolean;
-    isUser(): boolean;
-    isAnyChat(): boolean;
-  }
-}
-
-const appPeersManager = new AppPeersManager();
-MOUNT_CLASS_TO.appPeersManager = appPeersManager;
-export default appPeersManager;
+/*
+ * https://github.com/morethanwords/tweb
+ * Copyright (C) 2019-2021 Eduard Kuzmenko
+ * https://github.com/morethanwords/tweb/blob/master/LICENSE
+ * 
+ * Originally from:
+ * https://github.com/zhukov/webogram
+ * Copyright (C) 2014 Igor Zhukov <igor.beatle@gmail.com>
+ * https://github.com/zhukov/webogram/blob/master/LICENSE
+ */
+
+import type { Chat, ChatPhoto, DialogPeer, InputChannel, InputDialogPeer, InputNotifyPeer, InputPeer, Peer, Update, User, UserProfilePhoto } from "../../layer";
+import type { LangPackKey } from "../langPack";
+import { MOUNT_CLASS_TO } from "../../config/debug";
+import { RichTextProcessor } from "../richtextprocessor";
+import rootScope from "../rootScope";
+import appChatsManager from "./appChatsManager";
+import appUsersManager from "./appUsersManager";
+import I18n from '../langPack';
+import { NULL_PEER_ID } from "../mtproto/mtproto_config";
+import { getRestrictionReason } from "../../helpers/restrictions";
+import isObject from "../../helpers/object/isObject";
+
+// https://github.com/eelcohn/Telegram-API/wiki/Calculating-color-for-a-Telegram-user-on-IRC
+/*
+  HTML-color  IRC-color  Description
+  #c03d33     4          red
+  #4fad2d     3          green
+  #d09306     7          yellow
+  #168acd     10         blue
+  #8544d6     6          purple
+  #cd4073     13         pink
+  #2996ad     11         sea
+  #ce671b     5          orange
+  */
+const DialogColorsFg = ['#fc5c51', '#0fb297', '#d09306', '#3d72ed', '#895dd5', '#cd4073', '#00c1a6', '#fa790f'];
+const DialogColors = ['red', 'green', 'yellow', 'blue', 'violet', 'pink', 'cyan', 'orange'];
+const DialogColorsMap = [0, 7, 4, 1, 6, 3, 5];
+
+export type PeerType = 'channel' | 'chat' | 'megagroup' | 'group' | 'saved';
+export class AppPeersManager {
+  /* public savePeerInstance(peerId: PeerId, instance: any) {
+    if(peerId < 0) appChatsManager.saveApiChat(instance);
+    else appUsersManager.saveApiUser(instance);
+  } */
+
+  public canPinMessage(peerId: PeerId) {
+    return peerId.isUser() || appChatsManager.hasRights(peerId.toChatId(), 'pin_messages');
+  }
+
+  public getPeerPhoto(peerId: PeerId): UserProfilePhoto.userProfilePhoto | ChatPhoto.chatPhoto {
+    if(this.isRestricted(peerId)) {
+      return;
+    }
+
+    const photo = peerId.isUser() 
+      ? appUsersManager.getUserPhoto(peerId.toUserId())
+      : appChatsManager.getChatPhoto(peerId.toChatId());
+
+    return photo._ !== 'chatPhotoEmpty' && photo._ !== 'userProfilePhotoEmpty' ? photo : undefined;
+  }
+
+  public getPeerMigratedTo(peerId: PeerId) {
+    if(peerId.isUser()) {
+      return false;
+    }
+
+    const chat: Chat.chat = appChatsManager.getChat(peerId.toChatId());
+    if(chat && chat.migrated_to && chat.pFlags.deactivated) {
+      return this.getPeerId(chat.migrated_to as InputChannel.inputChannel);
+    }
+    
+    return false;
+  }
+
+  public getPeerTitle(peerId: PeerId, plainText = false, onlyFirstName = false) {
+    if(!peerId) {
+      peerId = rootScope.myId;
+    }
+    
+    let title = '';
+    if(peerId.isUser()) {
+      const user = appUsersManager.getUser(peerId.toUserId());
+      if(user.first_name) title += user.first_name;
+      if(user.last_name && (!onlyFirstName || !title)) title += ' ' + user.last_name;
+  
+      if(!title) title = user.pFlags.deleted ? I18n.format('HiddenName', true) : user.username;
+      else title = title.trim();
+    } else {
+      const chat: Chat.chat = appChatsManager.getChat(peerId.toChatId());
+      title = chat.title;
+
+      if(onlyFirstName) {
+        title = title.split(' ')[0];
+      }
+    }
+    
+    return plainText ? title : RichTextProcessor.wrapEmojiText(title);
+  }
+
+  public getOutputPeer(peerId: PeerId): Peer {
+    if(peerId.isUser()) {
+      return {_: 'peerUser', user_id: peerId.toUserId()};
+    }
+
+    const chatId = peerId.toChatId();
+    if(appChatsManager.isChannel(chatId)) {
+      return {_: 'peerChannel', channel_id: chatId};
+    }
+
+    return {_: 'peerChat', chat_id: chatId};
+  }
+
+  public getPeerString(peerId: PeerId) {
+    if(peerId.isUser()) {
+      return appUsersManager.getUserString(peerId.toUserId());
+    }
+    return appChatsManager.getChatString(peerId.toChatId());
+  }
+
+  public getPeerUsername(peerId: PeerId): string {
+    return this.getPeer(peerId).username || '';
+  }
+
+  public getPeer(peerId: PeerId) {
+    return peerId.isUser()
+      ? appUsersManager.getUser(peerId.toUserId())
+      : appChatsManager.getChat(peerId.toChatId());
+  }
+
+  public getPeerId(peerId: {user_id: UserId} | {channel_id: ChatId} | {chat_id: ChatId} | InputPeer | PeerId | string): PeerId {
+    if(peerId !== undefined && ((peerId as string).isPeerId ? (peerId as string).isPeerId() : false)) return peerId as PeerId;
+    // if(typeof(peerId) === 'string' && /^[uc]/.test(peerId)) return peerId as PeerId;
+    // if(typeof(peerId) === 'number') return peerId;
+    else if(isObject(peerId)) {
+      const userId = (peerId as Peer.peerUser).user_id;
+      if(userId !== undefined) {
+        return userId.toPeerId(false);
+      }
+
+      const chatId = (peerId as Peer.peerChannel).channel_id || (peerId as Peer.peerChat).chat_id;
+      if(chatId !== undefined) {
+        return chatId.toPeerId(true);
+      }
+
+      return rootScope.myId; // maybe it is an inputPeerSelf
+    // } else if(!peerId) return 'u0';
+    } else if(!peerId) return NULL_PEER_ID;
+    
+    const isUser = (peerId as string).charAt(0) === 'u';
+    const peerParams = (peerId as string).substr(1).split('_');
+
+    return isUser ? peerParams[0].toPeerId() : (peerParams[0] || '').toPeerId(true);
+  }
+
+  public getDialogPeer(peerId: PeerId): DialogPeer {
+    return {
+      _: 'dialogPeer',
+      peer: this.getOutputPeer(peerId)
+    };
+  }
+
+  public isChannel(peerId: PeerId): boolean {
+    return !peerId.isUser() && appChatsManager.isChannel(peerId.toChatId());
+  }
+
+  public isMegagroup(peerId: PeerId) {
+    return !peerId.isUser() && appChatsManager.isMegagroup(peerId.toChatId());
+  }
+
+  public isAnyGroup(peerId: PeerId): boolean {
+    return !peerId.isUser() && !appChatsManager.isBroadcast(peerId.toChatId());
+  }
+
+  public isBroadcast(peerId: PeerId): boolean {
+    return this.isChannel(peerId) && !this.isMegagroup(peerId);
+  }
+
+  public isBot(peerId: PeerId): boolean {
+    return peerId.isUser() && appUsersManager.isBot(peerId.toUserId());
+  }
+
+  public isContact(peerId: PeerId): boolean {
+    return peerId.isUser() && appUsersManager.isContact(peerId.toUserId());
+  }
+
+  public isUser(peerId: PeerId)/* : peerId is UserId */ {
+    return +peerId >= 0;
+  }
+  
+  public isAnyChat(peerId: PeerId) {
+    return !this.isUser(peerId);
+  }
+
+  public isRestricted(peerId: PeerId) {
+    return peerId.isUser() ? appUsersManager.isRestricted(peerId.toUserId()) : appChatsManager.isRestricted(peerId.toChatId());
+  }
+
+  public getRestrictionReasonText(peerId: PeerId) {
+    const peer: Chat.channel | User.user = this.getPeer(peerId);
+    const reason = peer.restriction_reason ? getRestrictionReason(peer.restriction_reason) : undefined;
+    if(reason) {
+      return reason.text;
+    } else {
+      return peerId.isUser() ? 'This user is restricted' : 'This chat is restricted';
+    }
+  }
+
+  /* public getInputPeer(peerString: string): InputPeer {
+    var firstChar = peerString.charAt(0);
+    var peerParams = peerString.substr(1).split('_');
+    let id = +peerParams[0];
+
+    if(firstChar === 'u') {
+      //appUsersManager.saveUserAccess(id, peerParams[1]);
+
+      return {
+        _: 'inputPeerUser',
+        user_id: id,
+        access_hash: peerParams[1]
+      };
+    } else if(firstChar === 'c' || firstChar === 's') {
+      //appChatsManager.saveChannelAccess(id, peerParams[1]);
+      if(firstChar === 's') {
+        appChatsManager.saveIsMegagroup(id);
+      }
+
+      return {
+        _: 'inputPeerChannel',
+        channel_id: id,
+        access_hash: peerParams[1] || '0'
+      };
+    } else {
+      return {
+        _: 'inputPeerChat',
+        chat_id: id
+      };
+    }
+  } */
+
+  public getInputNotifyPeerById(peerId: PeerId, ignorePeerId: true): Exclude<InputNotifyPeer, InputNotifyPeer.inputNotifyPeer>;
+  public getInputNotifyPeerById(peerId: PeerId, ignorePeerId?: false): InputNotifyPeer.inputNotifyPeer;
+  public getInputNotifyPeerById(peerId: PeerId, ignorePeerId?: boolean): InputNotifyPeer {
+    if(ignorePeerId) {
+      if(peerId.isUser()) {
+        return {_: 'inputNotifyUsers'};
+      } else {
+        if(this.isBroadcast(peerId)) {
+          return {_: 'inputNotifyBroadcasts'};
+        } else {
+          return {_: 'inputNotifyChats'};
+        }
+      }
+    } else {
+      return {
+        _: 'inputNotifyPeer', 
+        peer: this.getInputPeerById(peerId)
+      };
+    }
+  }
+
+  public getInputPeerById(peerId: PeerId): InputPeer {
+    if(!peerId) {
+      return {_: 'inputPeerEmpty'};
+    }
+
+    if(!peerId.isUser()) {
+      const chatId = peerId.toChatId();
+      return appChatsManager.getInputPeer(chatId);
+    }
+
+    const userId = peerId.toUserId();
+    return appUsersManager.getUserInputPeer(userId);
+  }
+
+  public getInputPeerSelf(): InputPeer.inputPeerSelf {
+    return {_: 'inputPeerSelf'};
+  }
+
+  public getInputDialogPeerById(peerId: PeerId | InputPeer): InputDialogPeer {
+    return {
+      _: 'inputDialogPeer',
+      peer: isObject<InputPeer>(peerId) ? peerId : this.getInputPeerById(peerId)
+    };
+  }
+
+  public getPeerColorById(peerId: PeerId, pic = true) {
+    if(!peerId) return '';
+
+    const idx = DialogColorsMap[Math.abs(+peerId) % 7];
+    const color = (pic ? DialogColors : DialogColorsFg)[idx];
+    return color;
+  }
+
+  public getPeerSearchText(peerId: PeerId) {
+    let text: string;
+    if(this.isUser(peerId)) {
+      text = '%pu ' + appUsersManager.getUserSearchText(peerId.toUserId());
+    } else {
+      const chat = appChatsManager.getChat(peerId.toChatId());
+      text = '%pg ' + (chat.title || '');
+    }
+
+    return text;
+  }
+
+  public getDialogType(peerId: PeerId): PeerType {
+    if(this.isMegagroup(peerId)) {
+      return 'megagroup';
+    } else if(this.isChannel(peerId)) {
+      return 'channel';
+    } else if(!this.isUser(peerId)) {
+      return 'group';
+    } else {
+      return peerId === rootScope.myId ? 'saved' : 'chat';
+    }
+  }
+
+  public getDeleteButtonText(peerId: PeerId): LangPackKey {
+    switch(this.getDialogType(peerId)) {
+      case 'channel':
+        return appChatsManager.hasRights(peerId.toChatId(), 'delete_chat') ? 'ChannelDelete' : 'ChatList.Context.LeaveChannel';
+
+      case 'megagroup':
+      case 'group':
+        return appChatsManager.hasRights(peerId.toChatId(), 'delete_chat') ? 'DeleteMega' : 'ChatList.Context.LeaveGroup';
+      
+      default:
+        return 'ChatList.Context.DeleteChat';
+    }
+  }
+
+  public noForwards(peerId: PeerId) {
+    if(peerId.isUser()) return false;
+    else {
+      const chat = appChatsManager.getChatTyped(peerId.toChatId());
+      return !!(chat as Chat.chat).pFlags?.noforwards;
+    }
+  }
+}
+
+export type IsPeerType = 'isChannel' | 'isMegagroup' | 'isAnyGroup' | 'isBroadcast' | 'isBot' | 'isContact' | 'isUser' | 'isAnyChat';
+
+[
+  'isChannel',
+  'isMegagroup',
+  'isAnyGroup',
+  'isBroadcast',
+  'isBot',
+  'isContact',
+  'isUser',
+  'isAnyChat',
+].forEach((value) => {
+  const newMethod = Array.isArray(value) ? value[0] : value;
+  const originMethod = Array.isArray(value) ? value[1] : value;
+  // @ts-ignore
+  String.prototype[newMethod] = function() {
+    // @ts-ignore
+    return appPeersManager[originMethod](this.toString());
+  };
+
+  // @ts-ignore
+  Number.prototype[newMethod] = function() {
+    // @ts-ignore
+    return appPeersManager[originMethod](this);
+  };
+});
+
+declare global {
+  interface String {
+    isChannel(): boolean;
+    isMegagroup(): boolean;
+    isAnyGroup(): boolean;
+    isBroadcast(): boolean;
+    isBot(): boolean;
+    isContact(): boolean;
+    isUser(): boolean;
+    isAnyChat(): boolean;
+  }
+
+  interface Number {
+    isChannel(): boolean;
+    isMegagroup(): boolean;
+    isAnyGroup(): boolean;
+    isBroadcast(): boolean;
+    isBot(): boolean;
+    isContact(): boolean;
+    isUser(): boolean;
+    isAnyChat(): boolean;
+  }
+}
+
+const appPeersManager = new AppPeersManager();
+MOUNT_CLASS_TO.appPeersManager = appPeersManager;
+export default appPeersManager;