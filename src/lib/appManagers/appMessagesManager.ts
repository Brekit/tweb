--- conflicted
+++ resolved
@@ -4029,14 +4029,9 @@
 
     if(message._ === 'messageService' && message.action._ === 'messageActionPaymentSent' && message.reply_to) {
       this.rootScope.dispatchEvent('payment_sent', {
-<<<<<<< HEAD
         peerId: message.reply_to.reply_to_peer_id ? this.appPeersManager.getPeerId(message.reply_to.reply_to_peer_id) : message.peerId,
-        mid: message.reply_to_mid
-=======
-        peerId: message.reply_to.reply_to_peer_id ? getPeerId(message.reply_to.reply_to_peer_id) : message.peerId,
         mid: message.reply_to_mid,
         receiptMessage: message
->>>>>>> 16a38d3b
       });
     }
 
