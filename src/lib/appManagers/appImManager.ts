--- conflicted
+++ resolved
@@ -23,14 +23,9 @@
 import {MOUNT_CLASS_TO} from '../../config/debug';
 import appNavigationController from '../../components/appNavigationController';
 import AppPrivateSearchTab from '../../components/sidebarRight/tabs/search';
-<<<<<<< HEAD
 import I18n, {i18n, join, LangPackKey} from '../langPack';
-import {ChatFull, ChatInvite, ChatParticipant, ChatParticipants, Message, SendMessageAction} from '../../layer';
+import {ChatFull, ChatInvite, ChatParticipant, ChatParticipants, Message, MessageAction, MessageMedia, SendMessageAction} from '../../layer';
 import {hslaStringToHex} from '../../helpers/color';
-=======
-import I18n, { i18n, join, LangPackKey } from '../langPack';
-import { ChatFull, ChatInvite, ChatParticipants, Message, MessageAction, MessageMedia, SendMessageAction } from '../../layer';
->>>>>>> 16a38d3b
 import PeerTitle from '../../components/peerTitle';
 import PopupPeer from '../../components/popups/peer';
 import blurActiveElement from '../../helpers/dom/blurActiveElement';
@@ -93,13 +88,10 @@
 import getFilesFromEvent from '../../helpers/files/getFilesFromEvent';
 import apiManagerProxy from '../mtproto/mtprotoworker';
 import appRuntimeManager from './appRuntimeManager';
-<<<<<<< HEAD
-import PopupPayment from '../../components/popups/payment';
-=======
 import paymentsWrapCurrencyAmount from '../../helpers/paymentsWrapCurrencyAmount';
 import findUpClassName from '../../helpers/dom/findUpClassName';
-import { CLICK_EVENT_NAME } from '../../helpers/dom/clickEvent';
->>>>>>> 16a38d3b
+import {CLICK_EVENT_NAME} from '../../helpers/dom/clickEvent';
+import PopupPayment from '../../components/popups/payment';
 
 export const CHAT_ANIMATION_GROUP = 'chat';
 
@@ -359,8 +351,6 @@
       });
     });
 
-<<<<<<< HEAD
-=======
     rootScope.addEventListener('payment_sent', async({peerId, mid, receiptMessage}) => {
       const message = await this.managers.appMessagesManager.getMessageByPeer(peerId, mid);
       if(!message) {
@@ -413,8 +403,7 @@
         }, showDuration);
       }, useRafs);
     };
-    
->>>>>>> 16a38d3b
+
     apiManagerProxy.addEventListener('notificationBuild', (options) => {
       if(this.chat.peerId === options.message.peerId && !idleController.isIdle) {
         return;
