/*
 * https://github.com/morethanwords/tweb
 * Copyright (C) 2019-2021 Eduard Kuzmenko
 * https://github.com/morethanwords/tweb/blob/master/LICENSE
 */

import type AppMediaViewerBase from '../../components/appMediaViewerBase';
import PopupElement from '../../components/popups';
import PopupSharedFolderInvite from '../../components/popups/sharedFolderInvite';
import PopupJoinChatInvite from '../../components/popups/joinChatInvite';
import PopupPayment from '../../components/popups/payment';
import PopupPeer from '../../components/popups/peer';
import PopupPickUser from '../../components/popups/pickUser';
import PopupStickers from '../../components/popups/stickers';
import {toastNew, toast} from '../../components/toast';
import {MOUNT_CLASS_TO} from '../../config/debug';
import IS_GROUP_CALL_SUPPORTED from '../../environment/groupCallSupport';
import addAnchorListener from '../../helpers/addAnchorListener';
import assumeType from '../../helpers/assumeType';
import findUpClassName from '../../helpers/dom/findUpClassName';
import {ChatInvite, User, AttachMenuPeerType, MessagesBotApp, BotApp, ChatlistsChatlistInvite, Chat} from '../../layer';
import {i18n, LangPackKey, _i18n} from '../langPack';
import {PHONE_NUMBER_REG_EXP} from '../richTextProcessor';
import {isWebAppNameValid} from '../richTextProcessor/validators';
import appImManager from './appImManager';
import {INTERNAL_LINK_TYPE, InternalLinkTypeMap, InternalLink} from './internalLink';
import {AppManagers} from './managers';
import {createStoriesViewerWithPeer} from '../../components/stories/viewer';
import {simulateClickEvent} from '../../helpers/dom/clickEvent';
import PopupPremium from '../../components/popups/premium';
import rootScope from '../rootScope';

export class InternalLinkProcessor {
  protected managers: AppManagers;

  public construct(managers: AppManagers) {
    this.managers = managers;

    addAnchorListener<{}>({
      name: 'showMaskedAlert',
      callback: (params, element) => {
        const href = element.href;

        const a = element.cloneNode(true) as HTMLAnchorElement;
        a.className = 'anchor-url';
        a.innerText = href;
        a.removeAttribute('onclick');

        const popup = PopupElement.createPopup(PopupPeer, 'popup-masked-url', {
          titleLangKey: 'OpenUrlTitle',
          descriptionLangKey: 'OpenUrlAlert2',
          descriptionLangArgs: [a],
          buttons: [{
            langKey: 'Open',
            callback: () => {
              a.click();
            }
          }]
        })

        popup.show();
        return popup;
      }
    });

    addAnchorListener<{uriParams: {command: string, bot: string}}>({
      name: 'execBotCommand',
      callback: ({uriParams}) => {
        const {command, bot} = uriParams;

        /* const promise = bot ? this.openUsername(bot).then(() => this.chat.peerId) : Promise.resolve(this.chat.peerId);
        promise.then((peerId) => {
          this.managers.appMessagesManager.sendText(peerId, '/' + command);
        }); */

        return this.managers.appMessagesManager.sendText(appImManager.chat.peerId, '/' + command + (bot ? '@' + bot : ''));
      }
    });

    addAnchorListener<{uriParams: {hashtag: string}}>({
      name: 'searchByHashtag',
      callback: ({uriParams}) => {
        const {hashtag} = uriParams;
        if(!hashtag) {
          return;
        }

        return appImManager.chat.initSearch('#' + hashtag + ' ');
      }
    });

    addAnchorListener<{}>({
      name: 'setMediaTimestamp',
      callback: (_, element) => {
        const timestamp = +element.dataset.timestamp;
        const bubble = findUpClassName(element, 'bubble');
        if(bubble) {
          appImManager.chat.bubbles.playMediaWithTimestamp(element, timestamp);
          return;
        }

        if(findUpClassName(element, 'media-viewer-caption')) {
          const appMediaViewer = (window as any).appMediaViewer as AppMediaViewerBase<any, any, any>;
          return appMediaViewer.setMediaTimestamp(timestamp);
        }
      }
    });

    ([
      ['addstickers', INTERNAL_LINK_TYPE.STICKER_SET],
      ['addemoji', INTERNAL_LINK_TYPE.EMOJI_SET]
    ] as [
      'addstickers' | 'addemoji',
      INTERNAL_LINK_TYPE.STICKER_SET | INTERNAL_LINK_TYPE.EMOJI_SET
    ][]).forEach(([name, type]) => {
      addAnchorListener<{pathnameParams: [typeof name, string]}>({
        name,
        callback: ({pathnameParams}) => {
          if(!pathnameParams[1]) {
            return;
          }

          const link: InternalLink = {
            _: type,
            set: pathnameParams[1]
          };

          return this.processInternalLink(link);
        }
      });

      addAnchorListener<{
        uriParams: {
          set: string
        }
      }>({
        name,
        protocol: 'tg',
        callback: ({uriParams}) => {
          const link = this.makeLink(type, uriParams);
          return this.processInternalLink(link);
        }
      });
    });

    // * t.me/invoice/asdasdad
    // * t.me/$asdasdad
    addAnchorListener<{pathnameParams: ['invoice', string] | string}>({
      name: 'invoice',
      callback: ({pathnameParams}) => {
        const link: InternalLink = {
          _: INTERNAL_LINK_TYPE.INVOICE,
          slug: pathnameParams.length > 1 ? pathnameParams[1] : pathnameParams[0].slice(1)
        };

        return this.processInternalLink(link);
      }
    });

    // t.me/addlist/adasdasd
    addAnchorListener<{pathnameParams: ['folder', string]}>({
      name: 'addlist',
      callback: ({pathnameParams}) => {
        const link: InternalLink = {
          _: INTERNAL_LINK_TYPE.ADD_LIST,
          slug: pathnameParams[1]
        };

        return this.processInternalLink(link);
      }
    });

    // Support old t.me/joinchat/asd and new t.me/+asd
    addAnchorListener<{pathnameParams: ['joinchat', string]}>({
      name: 'joinchat',
      callback: ({pathnameParams}) => {
        const link: InternalLink = {
          _: INTERNAL_LINK_TYPE.JOIN_CHAT,
          invite: pathnameParams[1] || decodeURIComponent(pathnameParams[0]).slice(1)
        };

        return this.processInternalLink(link);
      }
    });

    if(IS_GROUP_CALL_SUPPORTED) {
      addAnchorListener<{
        uriParams: Omit<InternalLink.InternalLinkVoiceChat, '_'>
      }>({
        name: 'voicechat',
        protocol: 'tg',
        callback: ({uriParams}) => {
          const link = this.makeLink(INTERNAL_LINK_TYPE.VOICE_CHAT, uriParams);
          return this.processInternalLink(link);
        }
      });
    }

    type K1 = {thread?: string, comment?: string, t?: string};
    type K2 = {thread?: string, comment?: string, start?: string, t?: string};
    type K3 = {startattach?: string, attach?: string, choose?: TelegramChoosePeerType};
    type K4 = {startapp?: string};
    type K5 = {story?: string};
    type K6 = {boost?: string};

    addAnchorListener<{
    //   pathnameParams: ['c', string, string],
    //   uriParams: {thread?: number}
    // } | {
    //   pathnameParams: [string, string?],
    //   uriParams: {comment?: number}
      pathnameParams: ['c', string, string] | [string, string?],
      uriParams: K1 | K2 | K3 | K4 | K5 | K6
    }>({
      name: 'im',
      callback: async({pathnameParams, uriParams}, element, masked) => {
        let link: InternalLink;
        if('boost' in uriParams || pathnameParams?.[0] === 'boost') {
          const channel = pathnameParams?.[0] === 'c' ? pathnameParams[1] : (uriParams as any).c;
          link = {
            _: INTERNAL_LINK_TYPE.BOOST,
            domain: channel ? undefined : ('boost' in uriParams ? pathnameParams[0] : pathnameParams[1]),
            channel
          };
        } else if(pathnameParams?.[1] === 's') {
          link = {
            _: INTERNAL_LINK_TYPE.STORY,
            domain: pathnameParams[0],
            story: pathnameParams[2]
          };
        } else if(PHONE_NUMBER_REG_EXP.test(pathnameParams[0])) {
          link = {
            _: INTERNAL_LINK_TYPE.USER_PHONE_NUMBER,
            phone: pathnameParams[0].slice(1)
          };
        } else if(pathnameParams[0] === 'c') {
          assumeType<K1>(uriParams);
          pathnameParams.shift();
          const thread = 'thread' in uriParams ? uriParams.thread : pathnameParams[2] && pathnameParams[1];
          link = {
            _: INTERNAL_LINK_TYPE.PRIVATE_POST,
            channel: pathnameParams[0],
            post: pathnameParams[2] || pathnameParams[1],
            thread,
            comment: uriParams.comment,
            stack: appImManager.getStackFromElement(element),
            t: uriParams.t
          };
        } else if(pathnameParams[1] && isWebAppNameValid(pathnameParams[1])) {
          assumeType<K4>(uriParams);
          link = {
            _: INTERNAL_LINK_TYPE.WEB_APP,
            domain: pathnameParams[0],
            appname: pathnameParams[1],
            startapp: uriParams.startapp,
            masked
          };
        } else {
          assumeType<K2>(uriParams);
          const thread = 'thread' in uriParams ? uriParams.thread : pathnameParams[2] && pathnameParams[1];
          link = {
            _: INTERNAL_LINK_TYPE.MESSAGE,
            domain: pathnameParams[0],
            post: pathnameParams[2] || pathnameParams[1],
            thread,
            comment: uriParams.comment,
            start: 'start' in uriParams ? uriParams.start : undefined,
            stack: appImManager.getStackFromElement(element),
            t: uriParams.t
          };
        }

        if('startattach' in uriParams || 'attach' in uriParams) {
          assumeType<K3>(uriParams);
          link = {
            _: INTERNAL_LINK_TYPE.ATTACH_MENU_BOT,
            nestedLink: link,
            ...uriParams
          };
        }

        return this.processInternalLink(link);
      }
    });

    addAnchorListener<{
      uriParams: {
        domain: string,

        // telegrampassport
        scope?: string,
        nonce?: string,
        payload?: string,
        bot_id?: string,
        public_key?: string,
        callback_url?: string,

        // regular
        start?: string,
        startgroup?: string,
        game?: string,
        voicechat?: string,
        post?: string,
        thread?: string,
        comment?: string,
        phone?: string,
        t?: string,
        attach?: string,
        startattach?: string,
        choose?: TelegramChoosePeerType,
        appname?: string,
        startapp?: string,
        story?: string
      }
    }>({
      name: 'resolve',
      protocol: 'tg',
      callback: ({uriParams}, element, masked) => {
        let link: InternalLink;
        if(uriParams.story) {
          link = this.makeLink(INTERNAL_LINK_TYPE.STORY, uriParams as Required<typeof uriParams>);
        } else if(uriParams.phone) {
          link = this.makeLink(INTERNAL_LINK_TYPE.USER_PHONE_NUMBER, uriParams as Required<typeof uriParams>);
        } else if(uriParams.domain === 'telegrampassport') {

        } else if(uriParams.appname) {
          link = this.makeLink(INTERNAL_LINK_TYPE.WEB_APP, {
            masked,
            ...uriParams as Required<typeof uriParams>
          });
        } else {
          link = this.makeLink(INTERNAL_LINK_TYPE.MESSAGE, {
            ...uriParams,
            stack: appImManager.getStackFromElement(element)
          });
        }

        if(uriParams.attach !== undefined || uriParams.startattach !== undefined) {
          const nestedLink = link;
          link = this.makeLink(INTERNAL_LINK_TYPE.ATTACH_MENU_BOT, uriParams as Required<typeof uriParams>);
          link.nestedLink = nestedLink;
        }

        return this.processInternalLink(link);
      }
    });

    addAnchorListener<{
      uriParams: {
        channel: string,
        post: string,
        thread?: string,
        comment?: string
      }
    }>({
      name: 'privatepost',
      protocol: 'tg',
      callback: ({uriParams}) => {
        const link = this.makeLink(INTERNAL_LINK_TYPE.PRIVATE_POST, uriParams);
        return this.processInternalLink(link);
      }
    });

    // tg://invoice?slug=asdasd
    addAnchorListener<{
      uriParams: {
        slug: string
      }
    }>({
      name: 'invoice',
      protocol: 'tg',
      callback: ({uriParams}) => {
        const link = this.makeLink(INTERNAL_LINK_TYPE.INVOICE, uriParams);
        return this.processInternalLink(link);
      }
    });

    // tg://addlist?slug=asd
    addAnchorListener<{
      uriParams: {
        slug: string
      }
    }>({
      name: 'addlist',
      protocol: 'tg',
      callback: ({uriParams}) => {
        const link = this.makeLink(INTERNAL_LINK_TYPE.ADD_LIST, uriParams);
        return this.processInternalLink(link);
      }
    });

    ['joinchat' as const, 'join' as const].forEach((name) => {
      addAnchorListener<{
        uriParams: {
          invite: string
        }
      }>({
        name,
        protocol: 'tg',
        callback: ({uriParams}) => {
          const link = this.makeLink(INTERNAL_LINK_TYPE.JOIN_CHAT, uriParams);
          return this.processInternalLink(link);
        }
      });
    });

<<<<<<< HEAD
    // tg://boost?channel=123 tg://boost?domain=username
    addAnchorListener<{
      uriParams: {
        channel?: string,
        domain?: string
      }
    }>({
      name: 'boost',
      protocol: 'tg',
      callback: ({uriParams}) => {
        const link = this.makeLink(INTERNAL_LINK_TYPE.BOOST, uriParams);
=======
    // tg://premium_offer?ref=premium tg://premium_offer
    addAnchorListener<{
      uriParams: {
        ref?: string
      }
    }>({
      name: 'premium_offer',
      protocol: 'tg',
      callback: ({uriParams}) => {
        const link = this.makeLink(INTERNAL_LINK_TYPE.PREMIUM_FEATURES, uriParams);
>>>>>>> e6f555d3
        return this.processInternalLink(link);
      }
    });
  }

  private makeLink<T extends INTERNAL_LINK_TYPE>(type: T, uriParams: Omit<InternalLinkTypeMap[T], '_'>) {
    return {
      _: type,
      ...uriParams
    } as any as InternalLinkTypeMap[T];
  }

  public processMessageLink = (link: InternalLink.InternalLinkMessage) => {
    const postId = link.post ? +link.post : undefined;
    const commentId = link.comment ? +link.comment : undefined;
    const threadId = link.thread ? +link.thread : undefined;

    return appImManager.openUsername({
      userName: link.domain,
      lastMsgId: postId,
      commentId,
      startParam: link.start,
      stack: link.stack,
      threadId,
      mediaTimestamp: link.t && +link.t
    });
  };

  public processPrivatePostLink = async(link: InternalLink.InternalLinkPrivatePost) => {
    const chatId = link.channel.toChatId();

    const chat = await this.managers.appChatsManager.getChat(chatId);
    if(!chat) {
      try {
        await this.managers.appChatsManager.resolveChannel(chatId);
      } catch(err) {
        toastNew({langPackKey: 'LinkNotFound'});
        throw err;
      }
    }

    const postId = +link.post;
    const threadId = link.thread ? +link.thread : undefined;

    return appImManager.op({
      peer: chat,
      lastMsgId: postId,
      threadId,
      stack: link.stack,
      mediaTimestamp: link.t && +link.t
    });
  };

  public processStickerSetLink = (link: InternalLink.InternalLinkStickerSet | InternalLink.InternalLinkEmojiSet) => {
    const popup = PopupElement.createPopup(PopupStickers, {id: link.set}, link._ === INTERNAL_LINK_TYPE.EMOJI_SET);
    popup.show();
    return popup;
  };

  public processJoinChatLink = (link: InternalLink.InternalLinkJoinChat) => {
    return this.managers.appChatsManager.checkChatInvite(link.invite).then((chatInvite) => {
      if((chatInvite as ChatInvite.chatInvitePeek).chat) {
        this.managers.appChatsManager.saveApiChat((chatInvite as ChatInvite.chatInvitePeek).chat, true);
      }

      // console.log(chatInvite);

      if(chatInvite._ === 'chatInviteAlready' ||
        chatInvite._ === 'chatInvitePeek'/*  && chatInvite.expires > tsNow(true) */) {
        appImManager.setInnerPeer({
          peerId: chatInvite.chat.id.toPeerId(true)
        });
        return;
      }

      return PopupElement.createPopup(PopupJoinChatInvite, link.invite, chatInvite);
    }, (err: ApiError) => {
      if(err.type === 'INVITE_HASH_EXPIRED') {
        toast(i18n('InviteExpired'));
      }
    });
  };

  public processVoiceChatLink = (link: InternalLink.InternalLinkVoiceChat) => {
    if(IS_GROUP_CALL_SUPPORTED) {
      return appImManager.joinGroupCall(link.chat_id.toPeerId(true), link.id);
    }
  };

  public processUserPhoneNumberLink = (link: InternalLink.InternalLinkUserPhoneNumber) => {
    return this.managers.appUsersManager.resolvePhone(link.phone).then((user) => {
      return appImManager.setInnerPeer({
        peerId: user.id.toPeerId(false)
      });
    }).catch((err: ApiError) => {
      if(err.type === 'PHONE_NOT_OCCUPIED') {
        toastNew({langPackKey: 'Alert.UserDoesntExists'});
      }
    });
  };

  public processInvoiceLink = (link: InternalLink.InternalLinkInvoice) => {
    return this.managers.appPaymentsManager.getInputInvoiceBySlug(link.slug).then((inputInvoice) => {
      return this.managers.appPaymentsManager.getPaymentForm(inputInvoice).then((paymentForm) => {
        // const message: Message.message = {
        //   _: 'message',
        //   date: 0,
        //   id: 0,
        //   peerId: 0,
        //   peer_id: undefined,
        //   message: '',
        //   media: {
        //     _: 'messageMediaInvoice',
        //     currency: paymentForm.invoice.currency,
        //     description: paymentForm.description,

        //   }
        // };
        return PopupElement.createPopup(PopupPayment, undefined, inputInvoice, paymentForm);
      });
    });
  };

  public processAttachMenuBotLink = async(link: InternalLink.InternalLinkAttachMenuBot) => {
    const botUsername = link.attach || link.domain || (link.nestedLink as InternalLink.InternalLinkMessage).domain;
    const user = await this.managers.appUsersManager.resolveUserByUsername(botUsername).catch(() => undefined as User.user);

    let processInternalLinkResult: any;
    if(link.attach !== undefined) {
      processInternalLinkResult = this.processInternalLink(link.nestedLink);
    }

    let errorLangPackKey: LangPackKey;
    if(!user) {
      errorLangPackKey = 'Alert.UserDoesntExists';
    } else if(!user.pFlags.bot_attach_menu) {
      errorLangPackKey = 'BotCantAddToAttachMenu';
    }/*  else if(user.pFlags.attach_menu_enabled) {
      errorLangPackKey = 'BotAlreadyAddedToAttachMenu';
    } */

    if(errorLangPackKey) {
      toastNew({langPackKey: errorLangPackKey});
      return;
    }

    processInternalLinkResult && await processInternalLinkResult;
    const attachMenuBot = await appImManager.toggleBotInAttachMenu(user.id, true);

    if(link.choose) {
      type ChooseType = typeof link['choose'];
      const choose = link.choose.split('+') as ChooseType[];
      const verifyMap: {
        [type in ChooseType]: AttachMenuPeerType['_']
      } = {
        bots: 'attachMenuPeerTypeBotPM',
        users: 'attachMenuPeerTypePM',
        groups: 'attachMenuPeerTypeChat',
        channels: 'attachMenuPeerTypeBroadcast'
      };

      const filteredTypes = choose.filter((type) => {
        const peerTypePredicate = verifyMap[type];
        return attachMenuBot.peer_types.some((peerType) => peerType._ === peerTypePredicate);
      });

      const chosenPeerId = await PopupPickUser.createPicker(filteredTypes);
      await appImManager.setInnerPeer({peerId: chosenPeerId});
    }

    appImManager.chat.openWebApp({attachMenuBot, startParam: link.startattach});
  };

  public processWebAppLink = async(link: InternalLink.InternalLinkWebApp) => {
    const user = await this.managers.appUsersManager.resolveUserByUsername(link.domain).catch(() => undefined as User.user);
    if(!user) {
      toastNew({langPackKey: 'Alert.UserDoesntExists'});
      return;
    }

    const botId = user.id;

    let messagesBotApp: MessagesBotApp;
    try {
      messagesBotApp = await this.managers.appAttachMenuBotsManager.getBotApp(botId, link.appname);
    } catch(err) {
      if((err as ApiError).type === 'BOT_APP_INVALID') {
        toastNew({langPackKey: 'Alert.BotAppDoesntExist'});
        return;
      } else {
        throw err;
      }
    }

    const attachMenuBot = user.pFlags.bot_attach_menu && await appImManager.toggleBotInAttachMenu(botId, true);

    let haveWriteAccess: boolean;
    if(attachMenuBot) {

    } else if(messagesBotApp.pFlags.inactive || link.masked) {
      haveWriteAccess = await appImManager.confirmBotWebViewInner({
        botId,
        requestWriteAccess: messagesBotApp.pFlags.request_write_access,
        showDisclaimer: user.pFlags.bot_attach_menu && messagesBotApp.pFlags.inactive
      });
    }

    appImManager.chat.openWebApp({
      attachMenuBot,
      startParam: link.startapp,
      writeAllowed: haveWriteAccess,
      botId,
      app: messagesBotApp.app as BotApp.botApp,
      noConfirmation: !attachMenuBot,
      hasSettings: messagesBotApp.pFlags.has_settings
    });
  };

  public processListLink = async(link: InternalLink.InternalLinkAddList) => {
    let chatlistInvite: ChatlistsChatlistInvite;
    try {
      chatlistInvite = await this.managers.filtersStorage.checkChatlistInvite(link.slug);
    } catch(err) {
      if((err as ApiError).type === 'INVITE_SLUG_EXPIRED') {
        toastNew({langPackKey: 'SharedFolder.Link.Expired'});
        return;
      }

      throw err;
    }

    PopupElement.createPopup(PopupSharedFolderInvite, {
      chatlistInvite,
      slug: link.slug
    });
  };

  public processStoryLink = async(link: InternalLink.InternalLinkStory) => {
    const event = window.event;
    const bubble = findUpClassName(event.target as HTMLElement, 'bubble');
    if(bubble && bubble.classList.contains('story')) {
      simulateClickEvent(bubble.querySelector('.media-container').querySelector('img, video'));
      return;
    }

    let peer: User.user | Chat;
    try {
      peer = await this.managers.appUsersManager.resolveUsername(link.domain);
    } catch(err) {
      if((err as ApiError).type === 'USERNAME_NOT_OCCUPIED') {
        toastNew({langPackKey: 'NoUsernameFound'});
      } else {
        console.error(err);
      }

      return;
    }

    const peerId = peer.id.toPeerId(peer._ !== 'user');
    const storyItem = await this.managers.appStoriesManager.getStoryById(peerId, +link.story);
    if(!storyItem) {
      toastNew({langPackKey: 'NoStoryFound'});
      return;
    }

    createStoriesViewerWithPeer({
      peerId,
      id: +link.story
    });
  };

  public processPremiumFeaturesLink = async(link: InternalLink.InternalLinkPremiumFeatures) => {
    if(rootScope.premium) {
      toastNew({langPackKey: 'Premium.Offset.AlreadyHave'});
      return;
    }

    PopupPremium.show();
  };

  public processInternalLink(link: InternalLink) {
    const map: {
      [key in InternalLink['_']]?: (link: any) => any
    } = {
      [INTERNAL_LINK_TYPE.MESSAGE]: this.processMessageLink,
      [INTERNAL_LINK_TYPE.PRIVATE_POST]: this.processPrivatePostLink,
      [INTERNAL_LINK_TYPE.EMOJI_SET]: this.processStickerSetLink,
      [INTERNAL_LINK_TYPE.STICKER_SET]: this.processStickerSetLink,
      [INTERNAL_LINK_TYPE.JOIN_CHAT]: this.processJoinChatLink,
      [INTERNAL_LINK_TYPE.VOICE_CHAT]: this.processVoiceChatLink,
      [INTERNAL_LINK_TYPE.USER_PHONE_NUMBER]: this.processUserPhoneNumberLink,
      [INTERNAL_LINK_TYPE.INVOICE]: this.processInvoiceLink,
      [INTERNAL_LINK_TYPE.ATTACH_MENU_BOT]: this.processAttachMenuBotLink,
      [INTERNAL_LINK_TYPE.WEB_APP]: this.processWebAppLink,
      [INTERNAL_LINK_TYPE.ADD_LIST]: this.processListLink,
      [INTERNAL_LINK_TYPE.STORY]: this.processStoryLink,
      [INTERNAL_LINK_TYPE.PREMIUM_FEATURES]: this.processPremiumFeaturesLink
    };

    const processor = map[link._];
    if(!processor) {
      console.warn('Not supported internal link:', link);
      return;
    }

    return processor(link);
  }
}

const internalLinkProcessor = new InternalLinkProcessor();
MOUNT_CLASS_TO && (MOUNT_CLASS_TO.internalLinkProcessor = internalLinkProcessor);
export default internalLinkProcessor;<|MERGE_RESOLUTION|>--- conflicted
+++ resolved
@@ -404,7 +404,6 @@
       });
     });
 
-<<<<<<< HEAD
     // tg://boost?channel=123 tg://boost?domain=username
     addAnchorListener<{
       uriParams: {
@@ -416,7 +415,10 @@
       protocol: 'tg',
       callback: ({uriParams}) => {
         const link = this.makeLink(INTERNAL_LINK_TYPE.BOOST, uriParams);
-=======
+        return this.processInternalLink(link);
+      }
+    });
+
     // tg://premium_offer?ref=premium tg://premium_offer
     addAnchorListener<{
       uriParams: {
@@ -427,7 +429,6 @@
       protocol: 'tg',
       callback: ({uriParams}) => {
         const link = this.makeLink(INTERNAL_LINK_TYPE.PREMIUM_FEATURES, uriParams);
->>>>>>> e6f555d3
         return this.processInternalLink(link);
       }
     });
