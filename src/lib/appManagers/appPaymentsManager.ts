/*
 * https://github.com/morethanwords/tweb
 * Copyright (C) 2019-2021 Eduard Kuzmenko
 * https://github.com/morethanwords/tweb/blob/master/LICENSE
 */

import {HelpPremiumPromo, InputInvoice, InputPaymentCredentials, PaymentRequestedInfo, PaymentsPaymentForm} from '../../layer';
import {AppManager} from './manager';
import getServerMessageId from './utils/messageId/getServerMessageId';

export default class AppPaymentsManager extends AppManager {
  private premiumPromo: MaybePromise<HelpPremiumPromo>;

  protected after() {
    // * reset premium promo
    this.rootScope.addEventListener('premium_toggle', () => {
      this.getPremiumPromo(true);
    });
  }

  public getInputInvoiceBySlug(slug: string): InputInvoice.inputInvoiceSlug {
    return {
      _: 'inputInvoiceSlug',
      slug
    };
  }

  public getInputInvoiceByPeerId(peerId: PeerId, mid: number): InputInvoice.inputInvoiceMessage {
    return {
      _: 'inputInvoiceMessage',
      peer: this.appPeersManager.getInputPeerById(peerId),
      msg_id: getServerMessageId(mid)
    };
  }

  public getPaymentForm(invoice: InputInvoice) {
    return this.apiManager.invokeApi('payments.getPaymentForm', {
      invoice
    }).then((paymentForm) => {
      this.appUsersManager.saveApiUsers(paymentForm.users);
      paymentForm.photo = this.appWebDocsManager.saveWebDocument(paymentForm.photo);

      return paymentForm;
    });
  }

  public getPaymentReceipt(peerId: PeerId, mid: number) {
    return this.apiManager.invokeApi('payments.getPaymentReceipt', {
      peer: this.appPeersManager.getInputPeerById(peerId),
      msg_id: getServerMessageId(mid)
    }).then((paymentForm) => {
      this.appUsersManager.saveApiUsers(paymentForm.users);
      paymentForm.photo = this.appWebDocsManager.saveWebDocument(paymentForm.photo);

      return paymentForm;
    });
  }

  public validateRequestedInfo(invoice: InputInvoice, info: PaymentRequestedInfo, save?: boolean) {
    return this.apiManager.invokeApi('payments.validateRequestedInfo', {
      save,
      invoice,
      info
    });
  }

  public sendPaymentForm(
    invoice: InputInvoice,
    formId: PaymentsPaymentForm['form_id'],
    requestedInfoId: string,
    shippingOptionId: string,
    credentials: InputPaymentCredentials,
    tipAmount?: number
  ) {
    return this.apiManager.invokeApi('payments.sendPaymentForm', {
      form_id: formId,
      invoice,
      requested_info_id: requestedInfoId,
      shipping_option_id: shippingOptionId,
      credentials,
      tip_amount: tipAmount || undefined
    }).then((result) => {
      if(result._ === 'payments.paymentResult') {
        this.apiUpdatesManager.processUpdateMessage(result.updates);
      }

      return result;
    });
  }

  public clearSavedInfo(info?: boolean, credentials?: boolean) {
    return this.apiManager.invokeApi('payments.clearSavedInfo', {
      info,
      credentials
    });
  }

<<<<<<< HEAD
  public getPremiumGiftCodeOptions(peerId: PeerId) {
    return this.apiManager.invokeApiSingleProcess({
      method: 'payments.getPremiumGiftCodeOptions',
      params: {
        boost_peer: this.appPeersManager.getInputPeerById(peerId)
      },
      processResult: (premiumGiftCodeOptions) => {
        return premiumGiftCodeOptions.filter((option) => !option.store_product);
=======
  public getPremiumPromo(overwrite?: boolean) {
    if(overwrite && this.premiumPromo) {
      this.premiumPromo = undefined;
    }

    return this.premiumPromo ??= this.apiManager.invokeApiSingleProcess({
      method: 'help.getPremiumPromo',
      params: {},
      processResult: (helpPremiumPromo) => {
        this.appUsersManager.saveApiUsers(helpPremiumPromo.users);
        helpPremiumPromo.videos = helpPremiumPromo.videos.map((doc) => {
          return this.appDocsManager.saveDoc(doc, {type: 'premiumPromo'});
        });

        return this.premiumPromo = helpPremiumPromo;
>>>>>>> 41f98dbd
      }
    });
  }
}<|MERGE_RESOLUTION|>--- conflicted
+++ resolved
@@ -95,7 +95,6 @@
     });
   }
 
-<<<<<<< HEAD
   public getPremiumGiftCodeOptions(peerId: PeerId) {
     return this.apiManager.invokeApiSingleProcess({
       method: 'payments.getPremiumGiftCodeOptions',
@@ -104,7 +103,10 @@
       },
       processResult: (premiumGiftCodeOptions) => {
         return premiumGiftCodeOptions.filter((option) => !option.store_product);
-=======
+      }
+    });
+  }
+
   public getPremiumPromo(overwrite?: boolean) {
     if(overwrite && this.premiumPromo) {
       this.premiumPromo = undefined;
@@ -120,7 +122,6 @@
         });
 
         return this.premiumPromo = helpPremiumPromo;
->>>>>>> 41f98dbd
       }
     });
   }
