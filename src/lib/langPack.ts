/*
 * https://github.com/morethanwords/tweb
 * Copyright (C) 2019-2021 Eduard Kuzmenko
 * https://github.com/morethanwords/tweb/blob/master/LICENSE
 */

import type lang from '../lang';
import type langSign from '../langSign';
import type {State} from '../config/state';
import DEBUG, {MOUNT_CLASS_TO} from '../config/debug';
import {HelpCountriesList, HelpCountry, LangPackDifference, LangPackString} from '../layer';
import stateStorage from './stateStorage';
import App from '../config/app';
import rootScope from './rootScope';
import {IS_MOBILE} from '../environment/userAgent';
import deepEqual from '../helpers/object/deepEqual';
import safeAssign from '../helpers/object/safeAssign';
import capitalizeFirstLetter from '../helpers/string/capitalizeFirstLetter';
import matchUrlProtocol from './richTextProcessor/matchUrlProtocol';
import wrapUrl from './richTextProcessor/wrapUrl';

export const langPack: {[actionType: string]: LangPackKey} = {
  'messageActionChatCreate': 'ActionCreateGroup',
  'messageActionChatCreateYou': 'ActionYouCreateGroup',
  'messageActionChatEditTitle': 'ActionChangedTitle',
  'messageActionChatEditPhoto': 'ActionChangedPhoto',
  'messageActionChatEditVideo': 'ActionChangedVideo',
  'messageActionChatDeletePhoto': 'ActionRemovedPhoto',
  'messageActionChatReturn': 'ActionAddUserSelf',
  'messageActionChatReturnYou': 'ActionAddUserSelfYou',
  'messageActionChatJoined': 'ActionAddUserSelfMega',
  'messageActionChatJoinedYou': 'ChannelMegaJoined',
  'messageActionChatAddUser': 'ActionAddUser',
  'messageActionChatAddUsers': 'ActionAddUser',
  'messageActionChatLeave': 'ActionLeftUser',
  'messageActionChatLeaveYou': 'YouLeft',
  'messageActionChatDeleteUser': 'ActionKickUser',
  'messageActionChatJoinedByLink': 'ActionInviteUser',
  'messageActionPinMessage': 'Chat.Service.Group.UpdatedPinnedMessage',
  'messageActionContactSignUp': 'Chat.Service.PeerJoinedTelegram',
  'messageActionChannelCreate': 'ActionCreateChannel',
  'messageActionChannelEditTitle': 'Chat.Service.Channel.UpdatedTitle',
  'messageActionChannelEditPhoto': 'Chat.Service.Channel.UpdatedPhoto',
  'messageActionChannelEditVideo': 'Chat.Service.Channel.UpdatedVideo',
  'messageActionChannelDeletePhoto': 'Chat.Service.Channel.RemovedPhoto',
  'messageActionHistoryClear': 'HistoryCleared',
  'messageActionDiscussionStarted': 'DiscussionStarted',

  'messageActionChannelMigrateFrom': 'ActionMigrateFromGroup',

  'messageActionPhoneCall.video_in_ok': 'ChatList.Service.VideoCall.incoming',
  'messageActionPhoneCall.video_out_ok': 'ChatList.Service.VideoCall.outgoing',
  'messageActionPhoneCall.video_missed': 'ChatList.Service.VideoCall.Missed',
  'messageActionPhoneCall.video_cancelled': 'ChatList.Service.VideoCall.Cancelled',
  'messageActionPhoneCall.in_ok': 'ChatList.Service.Call.incoming',
  'messageActionPhoneCall.out_ok': 'ChatList.Service.Call.outgoing',
  'messageActionPhoneCall.missed': 'ChatList.Service.Call.Missed',
  'messageActionPhoneCall.cancelled': 'ChatList.Service.Call.Cancelled',

  'messageActionGroupCall.started': 'Chat.Service.VoiceChatStarted.Channel',
  'messageActionGroupCall.started_by': 'Chat.Service.VoiceChatStarted',
  'messageActionGroupCall.started_byYou': 'Chat.Service.VoiceChatStartedYou',
  'messageActionGroupCall.ended': 'Chat.Service.VoiceChatFinished.Channel',
  'messageActionGroupCall.ended_by': 'Chat.Service.VoiceChatFinished',
  'messageActionGroupCall.ended_byYou': 'Chat.Service.VoiceChatFinishedYou',

  'messageActionBotAllowed': 'Chat.Service.BotPermissionAllowed'
};

export type LangPackKey = /* string |  */keyof typeof lang | keyof typeof langSign;

export type FormatterArgument = string | number | Node | FormatterArgument[];
export type FormatterArguments = FormatterArgument[];

export const UNSUPPORTED_LANG_PACK_KEY: LangPackKey = IS_MOBILE ? 'Message.Unsupported.Mobile' : 'Message.Unsupported.Desktop';

namespace I18n {
<<<<<<< HEAD
  export const strings: Map<LangPackKey, LangPackString> = new Map();
  export const countriesList: HelpCountry[] = [];
  let pluralRules: Intl.PluralRules;

  let cacheLangPackPromise: Promise<LangPackDifference>;
  export let lastRequestedLangCode: string;
  export let lastAppliedLangCode: string;
  export let requestedServerLanguage = false;
  export let timeFormat: State['settings']['timeFormat'];
  export function getCacheLangPack(): Promise<LangPackDifference> {
    if(cacheLangPackPromise) return cacheLangPackPromise;
    return cacheLangPackPromise = Promise.all([
      stateStorage.get('langPack') as Promise<LangPackDifference>,
      polyfillPromise
    ]).then(([langPack]) => {
      if(!langPack/*  || true */) {
        return loadLocalLangPack();
      } else if(DEBUG && false) {
        return getLangPack(langPack.lang_code);
      }/*  else if(langPack.appVersion !== App.langPackVersion) {
        return getLangPack(langPack.lang_code);
      } */

      if(!lastRequestedLangCode) {
        lastRequestedLangCode = langPack.lang_code;
      }

      applyLangPack(langPack);
      return langPack;
    }).finally(() => {
      cacheLangPackPromise = undefined;
    });
  }
=======
	export const strings: Map<LangPackKey, LangPackString> = new Map();
	export const countriesList: HelpCountry[] = [];
	let pluralRules: Intl.PluralRules;

	let cacheLangPackPromise: Promise<LangPackDifference>;
	export let lastRequestedLangCode: string;
  export let lastRequestedNormalizedLangCode: string;
	export let lastAppliedLangCode: string;
	export let requestedServerLanguage = false;
  export let timeFormat: State['settings']['timeFormat'];

  function setLangCode(langCode: string) {
    lastRequestedLangCode = langCode;
    lastRequestedNormalizedLangCode = langCode.split('-')[0];
  }

	export function getCacheLangPack(): Promise<LangPackDifference> {
		if(cacheLangPackPromise) return cacheLangPackPromise;
		return cacheLangPackPromise = Promise.all([
			stateStorage.get('langPack') as Promise<LangPackDifference>,
			polyfillPromise
		]).then(([langPack]) => {
			if(!langPack/*  || true */) {
				return loadLocalLangPack();
			} else if(DEBUG && false) {
				return getLangPack(langPack.lang_code);
			}/*  else if(langPack.appVersion !== App.langPackVersion) {
				return getLangPack(langPack.lang_code);
			} */
			
			if(!lastRequestedLangCode) {
        setLangCode(langPack.lang_code);
			}
			
			applyLangPack(langPack);
			return langPack;
		}).finally(() => {
			cacheLangPackPromise = undefined;
		});
	}
>>>>>>> 16a38d3b

  function updateAmPm() {
    if(timeFormat === 'h12') {
      try {
        const dateTimeFormat = getDateTimeFormat({hour: 'numeric', minute: 'numeric', hour12: true});
        const date = new Date();
        date.setHours(0);
        const amText = dateTimeFormat.format(date);
        amPmCache.am = amText.split(' ')[1];
        date.setHours(12);
        const pmText = dateTimeFormat.format(date);
        amPmCache.pm = pmText.split(' ')[1];
      } catch(err) {
        console.error('cannot get am/pm', err);
        amPmCache = {am: 'AM', pm: 'PM'};
      }
    }
  }

  export function setTimeFormat(
    format: State['settings']['timeFormat'],
    haveToUpdate = !!timeFormat && timeFormat !== format
  ) {
    timeFormat = format;

    updateAmPm();

    if(haveToUpdate) {
      cachedDateTimeFormats.clear();
      const elements = Array.from(document.querySelectorAll(`.i18n`)) as HTMLElement[];
      elements.forEach((element) => {
        const instance = weakMap.get(element);

        if(instance instanceof IntlDateElement) {
          instance.update();
        }
      });
    }
  }

<<<<<<< HEAD
  export function loadLocalLangPack() {
    const defaultCode = App.langPackCode;
    lastRequestedLangCode = defaultCode;
    return Promise.all([
      import('../lang'),
      import('../langSign'),
      import('../countries')
    ]).then(([lang, langSign, countries]) => {
      const strings: LangPackString[] = [];
      formatLocalStrings(lang.default, strings);
      formatLocalStrings(langSign.default, strings);

      const langPack: LangPackDifference = {
        _: 'langPackDifference',
        from_version: 0,
        lang_code: defaultCode,
        strings,
        version: 0,
        local: true,
        countries: countries.default
      };
      return saveLangPack(langPack);
    });
  }

  export function loadLangPack(langCode: string) {
    requestedServerLanguage = true;
    const managers = rootScope.managers;
    return Promise.all([
      managers.apiManager.invokeApiCacheable('langpack.getLangPack', {
        lang_code: langCode,
        lang_pack: App.langPack
      }),
      managers.apiManager.invokeApiCacheable('langpack.getLangPack', {
        lang_code: langCode,
        lang_pack: 'android'
      }),
      import('../lang'),
      import('../langSign'),
      managers.apiManager.invokeApiCacheable('help.getCountriesList', {
        lang_code: langCode,
        hash: 0
      }) as Promise<HelpCountriesList.helpCountriesList>,
      polyfillPromise
    ]);
  }

  export function getStrings(langCode: string, strings: string[]) {
    return rootScope.managers.apiManager.invokeApi('langpack.getStrings', {
      lang_pack: App.langPack,
      lang_code: langCode,
      keys: strings
    });
  }

  export function formatLocalStrings(strings: any, pushTo: LangPackString[] = []) {
    for(const i in strings) {
      // @ts-ignore
      const v = strings[i];
      if(typeof(v) === 'string') {
        pushTo.push({
          _: 'langPackString',
          key: i,
          value: v
        });
      } else {
        pushTo.push({
          _: 'langPackStringPluralized',
          key: i,
          ...v
        });
      }
    }

    return pushTo;
  }

  export function getLangPack(langCode: string) {
    lastRequestedLangCode = langCode;
    return loadLangPack(langCode).then(([langPack1, langPack2, localLangPack1, localLangPack2, countries, _]) => {
      let strings: LangPackString[] = [];

      [localLangPack1, localLangPack2].forEach((l) => {
        formatLocalStrings(l.default as any, strings);
      });

      strings = strings.concat(langPack1.strings);

      for(const string of langPack2.strings) {
        strings.push(string);
      }

      langPack1.strings = strings;
      langPack1.countries = countries;
      return saveLangPack(langPack1);
    });
  }

  export function saveLangPack(langPack: LangPackDifference) {
    langPack.appVersion = App.langPackVersion;

    return stateStorage.set({langPack}).then(() => {
      applyLangPack(langPack);
      return langPack;
    });
  }

  export const polyfillPromise = (function checkIfPolyfillNeeded() {
    if(typeof(Intl) !== 'undefined' && typeof(Intl.PluralRules) !== 'undefined'/*  && false */) {
      return Promise.resolve();
    } else {
      return import('./pluralPolyfill').then((_Intl) => {
        (window as any).Intl = Object.assign(typeof(Intl) !== 'undefined' ? Intl : {}, _Intl.default);
      });
    }
  })();

  export function applyLangPack(langPack: LangPackDifference) {
    if(langPack.lang_code !== lastRequestedLangCode) {
      return;
    }

    try {
      pluralRules = new Intl.PluralRules(langPack.lang_code);
    } catch(err) {
      console.error('pluralRules error', err);
      pluralRules = new Intl.PluralRules(langPack.lang_code.split('-', 1)[0]);
    }

    strings.clear();

    for(const string of langPack.strings) {
      strings.set(string.key as LangPackKey, string);
    }

    if(langPack.countries) {
      countriesList.length = 0;
      countriesList.push(...langPack.countries.countries);

      langPack.countries.countries.forEach((country) => {
        if(country.name) {
          const langPackKey: any = country.default_name;
          strings.set(langPackKey, {
            _: 'langPackString',
            key: langPackKey,
            value: country.name
          });
        }
      });
    }

    if(lastAppliedLangCode !== langPack.lang_code) {
      rootScope.dispatchEvent('language_change', langPack.lang_code);
      lastAppliedLangCode = langPack.lang_code;
=======
	export function loadLocalLangPack() {
		const defaultCode = App.langPackCode;
    setLangCode(defaultCode);
		return Promise.all([
			import('../lang'),
			import('../langSign'),
			import('../countries')
		]).then(([lang, langSign, countries]) => {
			const strings: LangPackString[] = [];
			formatLocalStrings(lang.default, strings);
			formatLocalStrings(langSign.default, strings);

			const langPack: LangPackDifference = {
				_: 'langPackDifference',
				from_version: 0,
				lang_code: defaultCode,
				strings,
				version: 0,
				local: true,
				countries: countries.default
			};
			return saveLangPack(langPack);
		});
	}

	export function loadLangPack(langCode: string, web?: boolean) {
		requestedServerLanguage = true;
    const managers = rootScope.managers;
		return Promise.all([
			managers.apiManager.invokeApiCacheable('langpack.getLangPack', {
				lang_code: langCode,
				lang_pack: web ? 'web' : App.langPack
			}),
			!web && managers.apiManager.invokeApiCacheable('langpack.getLangPack', {
				lang_code: langCode,
				lang_pack: 'android'
			}),
			import('../lang'),
			import('../langSign'),
			managers.apiManager.invokeApiCacheable('help.getCountriesList', {
				lang_code: langCode,
				hash: 0
			}) as Promise<HelpCountriesList.helpCountriesList>,
			polyfillPromise,
		]);
	}

	export function getStrings(langCode: string, strings: string[]) {
		return rootScope.managers.apiManager.invokeApi('langpack.getStrings', {
			lang_pack: App.langPack,
			lang_code: langCode,
			keys: strings
		});
	}

	export function formatLocalStrings(strings: any, pushTo: LangPackString[] = []) {
		for(const i in strings) {
			// @ts-ignore
			const v = strings[i];
			if(typeof(v) === 'string') {
				pushTo.push({
					_: 'langPackString',
					key: i,
					value: v
				});
			} else {
				pushTo.push({
					_: 'langPackStringPluralized',
					key: i,
					...v
				});
			}
		}

		return pushTo;
	}

	export function getLangPack(langCode: string, web?: boolean) {
    setLangCode(langCode);
		return loadLangPack(langCode, web).then(([langPack1, langPack2, localLangPack1, localLangPack2, countries, _]) => {
			let strings: LangPackString[] = [];

			[localLangPack1, localLangPack2].forEach((l) => {
				formatLocalStrings(l.default as any, strings);
			});

			strings = strings.concat(...[langPack1.strings, langPack2.strings].filter(Boolean));

			langPack1.strings = strings;
			langPack1.countries = countries;
			return saveLangPack(langPack1);
		});
	}

	export function saveLangPack(langPack: LangPackDifference) {
		langPack.appVersion = App.langPackVersion;

		return stateStorage.set({langPack}).then(() => {
			applyLangPack(langPack);
			return langPack;
		});
	}

	export const polyfillPromise = (function checkIfPolyfillNeeded() {
		if(typeof(Intl) !== 'undefined' && typeof(Intl.PluralRules) !== 'undefined'/*  && false */) {
			return Promise.resolve();
		} else {
			return import('./pluralPolyfill').then((_Intl) => {
				(window as any).Intl = Object.assign(typeof(Intl) !== 'undefined' ? Intl : {}, _Intl.default);
			});
		}
	})();
	
	export function applyLangPack(langPack: LangPackDifference) {
    const currentLangCode = lastRequestedLangCode;
		if(langPack.lang_code !== currentLangCode) {
			return;
		}

		try {
			pluralRules = new Intl.PluralRules(lastRequestedNormalizedLangCode);
		} catch(err) {
			console.error('pluralRules error', err);
			pluralRules = new Intl.PluralRules(lastRequestedNormalizedLangCode.split('-', 1)[0]);
		}

		strings.clear();

		for(const string of langPack.strings) {
			strings.set(string.key as LangPackKey, string);
		}

		if(langPack.countries) {
			countriesList.length = 0;
			countriesList.push(...langPack.countries.countries);

			langPack.countries.countries.forEach((country) => {
				if(country.name) {
					const langPackKey: any = country.default_name;
					strings.set(langPackKey, {
						_: 'langPackString',
						key: langPackKey,
						value: country.name
					});
				}
			});
		}

		if(lastAppliedLangCode !== currentLangCode) {
			rootScope.dispatchEvent('language_change', currentLangCode);
			lastAppliedLangCode = currentLangCode;
>>>>>>> 16a38d3b
      cachedDateTimeFormats.clear();
      updateAmPm();
    }

    const elements = Array.from(document.querySelectorAll(`.i18n`)) as HTMLElement[];
    elements.forEach((element) => {
      const instance = weakMap.get(element);

      if(instance) {
        instance.update();
      }
    });
  }

  function pushNextArgument(out: ReturnType<typeof superFormatter>, args: FormatterArguments, indexHolder: {i: number}) {
    const arg = args[indexHolder.i++];
    if(Array.isArray(arg)) {
      out.push(...arg as any);
    } else {
      out.push(arg);
    }
  }

  export function superFormatter(input: string, args?: FormatterArguments, indexHolder = {i: 0}): Exclude<FormatterArgument, FormatterArgument[]>[] {
    const out: ReturnType<typeof superFormatter> = [];
    const regExp = /(\*\*|__)(.+?)\1|(\n)|(\[.+?\]\(.*?\))|un\d|%\d\$.|%./g;

    let lastIndex = 0;
    input.replace(regExp, (match, p1: any, p2: any, p3: any, p4: string, offset: number, string: string) => {
      // console.table({match, p1, p2, offset, string});

      out.push(string.slice(lastIndex, offset));

      if(p1) {
        // offset += p1.length;
        let element: HTMLElement;
        switch(p1) {
          case '**': {
            element = document.createElement('b');
            break;
          }

          case '__': {
            element = document.createElement('i');
            break;
          }
        }

        element.append(...superFormatter(p2, args, indexHolder) as any);
        out.push(element);
      } else if(p3) {
        out.push(document.createElement('br'));
      } else if(p4) {
        const idx = p4.lastIndexOf(']');
        const text = p4.slice(1, idx);

        const url = p4.slice(idx + 2, p4.length - 1);
        let a: HTMLAnchorElement;
        if(url && matchUrlProtocol(url)) {
          a = document.createElement('a');
          const wrappedUrl = wrapUrl(url);
          a.href = wrappedUrl.url;
          if(wrappedUrl.onclick) a.setAttribute('onclick', wrappedUrl.onclick);
          a.target = '_blank';
        } else {
          a = args[indexHolder.i++] as HTMLAnchorElement;

          if(a instanceof DocumentFragment) { // right after wrapRichText
            a = a.firstChild as any;
          }

          a.textContent = ''; // reset content
        }

        a.append(...superFormatter(text, args, indexHolder) as any);

        out.push(a);
      } else if(args) {
        pushNextArgument(out, args, indexHolder);
      }

      lastIndex = offset + match.length;
      return '';
    });

    if(lastIndex !== input.length) {
      out.push(input.slice(lastIndex));
    }

    return out;
  }

  export function format(key: LangPackKey, plain: true, args?: FormatterArguments): string;
  export function format(key: LangPackKey, plain?: false, args?: FormatterArguments): ReturnType<typeof superFormatter>;
  export function format(key: LangPackKey, plain = false, args?: FormatterArguments): ReturnType<typeof superFormatter> | string {
    const str = strings.get(key);
    let input: string;
    if(str) {
      if(str._ === 'langPackStringPluralized' && args?.length) {
        let v = args[0] as number | string;
        if(typeof(v) === 'string') v = +v.replace(/\D/g, '');
        const s = pluralRules.select(v);
        // @ts-ignore
        input = str[s + '_value'] || str['other_value'];
      } else if(str._ === 'langPackString') {
        input = str.value;
      } else {
        // input = '[' + key + ']';
        input = key;
      }
    } else {
      // input = '[' + key + ']';
      input = key;
    }

    const result = superFormatter(input, args);
    if(plain) { // * let's try a hack now... (don't want to replace []() entity)
      return result.map((item) => item instanceof Node ? item.textContent : item).join('');
    } else {
      return result;
    }

    /* if(plain) {
      if(args?.length) {
        const regExp = /un\d|%\d\$.|%./g;
        let i = 0;
        input = input.replace(regExp, (match, offset, string) => {
          return '' + args[i++];
        });
      }

      return input;
    } else {
      return superFormatter(input, args);
    } */
  }

  export const weakMap: WeakMap<HTMLElement, IntlElementBase<IntlElementBaseOptions>> = new WeakMap();

  export type IntlElementBaseOptions = {
    element?: HTMLElement,
    property?: 'innerText' | 'innerHTML' | 'placeholder' | 'textContent',
  };

  abstract class IntlElementBase<Options extends IntlElementBaseOptions> {
    public element: IntlElementBaseOptions['element'];
    public property: IntlElementBaseOptions['property'];

    constructor(options?: Options) {
      this.element = options?.element || document.createElement('span');
      this.element.classList.add('i18n');

      this.property = options?.property;
      if(options && ((options as any as IntlElementOptions).key || (options as any as IntlDateElementOptions).date)) {
        this.update(options);
      }

      weakMap.set(this.element, this);
    }

    abstract update(options?: Options): void;
  }

  export type IntlElementOptions = IntlElementBaseOptions & {
    key?: LangPackKey,
    args?: FormatterArguments
  };
  export class IntlElement extends IntlElementBase<IntlElementOptions> {
    public key: IntlElementOptions['key'];
    public args: IntlElementOptions['args'];

    constructor(options: IntlElementOptions = {}) {
      super({...options, property: options.property ?? 'innerHTML'});
    }

    public update(options?: IntlElementOptions) {
      safeAssign(this, options);

      if(this.property === 'innerHTML') {
        this.element.textContent = '';
        this.element.append(...format(this.key, false, this.args) as any);
      } else {
        // @ts-ignore
        const v = this.element[this.property];
        const formatted = format(this.key, true, this.args);

        // * hasOwnProperty won't work here
        if(v === undefined) this.element.dataset[this.property] = formatted;
        else (this.element as HTMLInputElement)[this.property] = formatted;
      }
    }

    public compareAndUpdate(options?: IntlElementOptions) {
      if(this.key === options.key && deepEqual(this.args, options.args)) {
        return;
      }

      return this.update(options);
    }
  }

  const cachedDateTimeFormats: Map<string, Intl.DateTimeFormat> = new Map();
  function getDateTimeFormat(options: Intl.DateTimeFormatOptions = {}) {
    const json = JSON.stringify(options);
    let dateTimeFormat = cachedDateTimeFormats.get(json);
    if(!dateTimeFormat) {
      dateTimeFormat = new Intl.DateTimeFormat(lastRequestedNormalizedLangCode + '-u-hc-' + timeFormat, options);
      cachedDateTimeFormats.set(json, dateTimeFormat);
    }

    return dateTimeFormat;
  }

  export let amPmCache = {am: 'AM', pm: 'PM'};
  export type IntlDateElementOptions = IntlElementBaseOptions & {
    date?: Date,
    options: Intl.DateTimeFormatOptions
  };
  export class IntlDateElement extends IntlElementBase<IntlDateElementOptions> {
    public date: IntlDateElementOptions['date'];
    public options: IntlDateElementOptions['options'];

    constructor(options: IntlDateElementOptions) {
      super({...options, property: options.property ?? 'textContent'});
    }

    public update(options?: IntlDateElementOptions) {
      safeAssign(this, options);

      let text: string;
      if(this.options.hour && this.options.minute && Object.keys(this.options).length === 2/*  && false */) {
        const hours = this.date.getHours();
        text = ('0' + (timeFormat === 'h12' ? (hours % 12) || 12 : hours)).slice(-2) + ':' + ('0' + this.date.getMinutes()).slice(-2);
        // if(this.options.second) {
        //   text += ':' + ('0' + this.date.getSeconds()).slice(-2);
        // }

        if(timeFormat === 'h12') {
          text += ' ' + (hours < 12 ? amPmCache.am : amPmCache.pm);
        }
      } else {
        // * https://developer.mozilla.org/en-US/docs/Web/JavaScript/Reference/Global_Objects/Intl/Locale/hourCycle#adding_an_hour_cycle_via_the_locale_string
        const dateTimeFormat = getDateTimeFormat(this.options);
        text = capitalizeFirstLetter(dateTimeFormat.format(this.date));
      }

      (this.element as any)[this.property] = text;
    }
  }

  export function i18n(key: LangPackKey, args?: FormatterArguments) {
    return new IntlElement({key, args}).element;
  }

  export function i18n_(options: IntlElementOptions) {
    return new IntlElement(options).element;
  }

  export function _i18n(element: HTMLElement, key: LangPackKey, args?: FormatterArguments, property?: IntlElementOptions['property']) {
    return new IntlElement({element, key, args, property}).element;
  }
}

export {I18n};
export default I18n;

const i18n = I18n.i18n;
export {i18n};

const i18n_ = I18n.i18n_;
export {i18n_};

const _i18n = I18n._i18n;
export {_i18n};

export function joinElementsWith(elements: (Node | string)[], joiner: typeof elements[0] | ((isLast: boolean) => typeof elements[0])) {
  const arr = elements.slice(0, 1);
  for(let i = 1; i < elements.length; ++i) {
    const isLast = (elements.length - 1) === i;
    arr.push(typeof(joiner) === 'function' ? joiner(isLast) : joiner);
    arr.push(elements[i]);
  }

  return arr;
}


export function join(elements: (Node | string)[], useLast: boolean, plain: true): string;
export function join(elements: (Node | string)[], useLast?: boolean, plain?: false): (string | Node)[];
export function join(elements: (Node | string)[], useLast: boolean, plain: boolean): string | (string | Node)[];
export function join(elements: (Node | string)[], useLast = true, plain?: boolean): string | (string | Node)[] {
  const joined = joinElementsWith(elements, (isLast) => {
    const langPackKey: LangPackKey = isLast && useLast ? 'AutoDownloadSettings.LastDelimeter' : 'AutoDownloadSettings.Delimeter';
    return plain ? I18n.format(langPackKey, true) : i18n(langPackKey);
  });

  return plain ? joined.join('') : joined;
}

MOUNT_CLASS_TO.I18n = I18n;<|MERGE_RESOLUTION|>--- conflicted
+++ resolved
@@ -75,16 +75,22 @@
 export const UNSUPPORTED_LANG_PACK_KEY: LangPackKey = IS_MOBILE ? 'Message.Unsupported.Mobile' : 'Message.Unsupported.Desktop';
 
 namespace I18n {
-<<<<<<< HEAD
   export const strings: Map<LangPackKey, LangPackString> = new Map();
   export const countriesList: HelpCountry[] = [];
   let pluralRules: Intl.PluralRules;
 
   let cacheLangPackPromise: Promise<LangPackDifference>;
   export let lastRequestedLangCode: string;
+  export let lastRequestedNormalizedLangCode: string;
   export let lastAppliedLangCode: string;
   export let requestedServerLanguage = false;
   export let timeFormat: State['settings']['timeFormat'];
+
+  function setLangCode(langCode: string) {
+    lastRequestedLangCode = langCode;
+    lastRequestedNormalizedLangCode = langCode.split('-')[0];
+  }
+
   export function getCacheLangPack(): Promise<LangPackDifference> {
     if(cacheLangPackPromise) return cacheLangPackPromise;
     return cacheLangPackPromise = Promise.all([
@@ -100,7 +106,7 @@
       } */
 
       if(!lastRequestedLangCode) {
-        lastRequestedLangCode = langPack.lang_code;
+        setLangCode(langPack.lang_code);
       }
 
       applyLangPack(langPack);
@@ -109,48 +115,6 @@
       cacheLangPackPromise = undefined;
     });
   }
-=======
-	export const strings: Map<LangPackKey, LangPackString> = new Map();
-	export const countriesList: HelpCountry[] = [];
-	let pluralRules: Intl.PluralRules;
-
-	let cacheLangPackPromise: Promise<LangPackDifference>;
-	export let lastRequestedLangCode: string;
-  export let lastRequestedNormalizedLangCode: string;
-	export let lastAppliedLangCode: string;
-	export let requestedServerLanguage = false;
-  export let timeFormat: State['settings']['timeFormat'];
-
-  function setLangCode(langCode: string) {
-    lastRequestedLangCode = langCode;
-    lastRequestedNormalizedLangCode = langCode.split('-')[0];
-  }
-
-	export function getCacheLangPack(): Promise<LangPackDifference> {
-		if(cacheLangPackPromise) return cacheLangPackPromise;
-		return cacheLangPackPromise = Promise.all([
-			stateStorage.get('langPack') as Promise<LangPackDifference>,
-			polyfillPromise
-		]).then(([langPack]) => {
-			if(!langPack/*  || true */) {
-				return loadLocalLangPack();
-			} else if(DEBUG && false) {
-				return getLangPack(langPack.lang_code);
-			}/*  else if(langPack.appVersion !== App.langPackVersion) {
-				return getLangPack(langPack.lang_code);
-			} */
-			
-			if(!lastRequestedLangCode) {
-        setLangCode(langPack.lang_code);
-			}
-			
-			applyLangPack(langPack);
-			return langPack;
-		}).finally(() => {
-			cacheLangPackPromise = undefined;
-		});
-	}
->>>>>>> 16a38d3b
 
   function updateAmPm() {
     if(timeFormat === 'h12') {
@@ -191,10 +155,9 @@
     }
   }
 
-<<<<<<< HEAD
   export function loadLocalLangPack() {
     const defaultCode = App.langPackCode;
-    lastRequestedLangCode = defaultCode;
+    setLangCode(defaultCode);
     return Promise.all([
       import('../lang'),
       import('../langSign'),
@@ -217,15 +180,15 @@
     });
   }
 
-  export function loadLangPack(langCode: string) {
+  export function loadLangPack(langCode: string, web?: boolean) {
     requestedServerLanguage = true;
     const managers = rootScope.managers;
     return Promise.all([
       managers.apiManager.invokeApiCacheable('langpack.getLangPack', {
         lang_code: langCode,
-        lang_pack: App.langPack
+        lang_pack: web ? 'web' : App.langPack
       }),
-      managers.apiManager.invokeApiCacheable('langpack.getLangPack', {
+      !web && managers.apiManager.invokeApiCacheable('langpack.getLangPack', {
         lang_code: langCode,
         lang_pack: 'android'
       }),
@@ -269,20 +232,16 @@
     return pushTo;
   }
 
-  export function getLangPack(langCode: string) {
-    lastRequestedLangCode = langCode;
-    return loadLangPack(langCode).then(([langPack1, langPack2, localLangPack1, localLangPack2, countries, _]) => {
+  export function getLangPack(langCode: string, web?: boolean) {
+    setLangCode(langCode);
+    return loadLangPack(langCode, web).then(([langPack1, langPack2, localLangPack1, localLangPack2, countries, _]) => {
       let strings: LangPackString[] = [];
 
       [localLangPack1, localLangPack2].forEach((l) => {
         formatLocalStrings(l.default as any, strings);
       });
 
-      strings = strings.concat(langPack1.strings);
-
-      for(const string of langPack2.strings) {
-        strings.push(string);
-      }
+      strings = strings.concat(...[langPack1.strings, langPack2.strings].filter(Boolean));
 
       langPack1.strings = strings;
       langPack1.countries = countries;
@@ -310,8 +269,16 @@
   })();
 
   export function applyLangPack(langPack: LangPackDifference) {
-    if(langPack.lang_code !== lastRequestedLangCode) {
+    const currentLangCode = lastRequestedLangCode;
+    if(langPack.lang_code !== currentLangCode) {
       return;
+    }
+
+    try {
+      pluralRules = new Intl.PluralRules(lastRequestedNormalizedLangCode);
+    } catch(err) {
+      console.error('pluralRules error', err);
+      pluralRules = new Intl.PluralRules(lastRequestedNormalizedLangCode.split('-', 1)[0]);
     }
 
     try {
@@ -343,162 +310,9 @@
       });
     }
 
-    if(lastAppliedLangCode !== langPack.lang_code) {
-      rootScope.dispatchEvent('language_change', langPack.lang_code);
-      lastAppliedLangCode = langPack.lang_code;
-=======
-	export function loadLocalLangPack() {
-		const defaultCode = App.langPackCode;
-    setLangCode(defaultCode);
-		return Promise.all([
-			import('../lang'),
-			import('../langSign'),
-			import('../countries')
-		]).then(([lang, langSign, countries]) => {
-			const strings: LangPackString[] = [];
-			formatLocalStrings(lang.default, strings);
-			formatLocalStrings(langSign.default, strings);
-
-			const langPack: LangPackDifference = {
-				_: 'langPackDifference',
-				from_version: 0,
-				lang_code: defaultCode,
-				strings,
-				version: 0,
-				local: true,
-				countries: countries.default
-			};
-			return saveLangPack(langPack);
-		});
-	}
-
-	export function loadLangPack(langCode: string, web?: boolean) {
-		requestedServerLanguage = true;
-    const managers = rootScope.managers;
-		return Promise.all([
-			managers.apiManager.invokeApiCacheable('langpack.getLangPack', {
-				lang_code: langCode,
-				lang_pack: web ? 'web' : App.langPack
-			}),
-			!web && managers.apiManager.invokeApiCacheable('langpack.getLangPack', {
-				lang_code: langCode,
-				lang_pack: 'android'
-			}),
-			import('../lang'),
-			import('../langSign'),
-			managers.apiManager.invokeApiCacheable('help.getCountriesList', {
-				lang_code: langCode,
-				hash: 0
-			}) as Promise<HelpCountriesList.helpCountriesList>,
-			polyfillPromise,
-		]);
-	}
-
-	export function getStrings(langCode: string, strings: string[]) {
-		return rootScope.managers.apiManager.invokeApi('langpack.getStrings', {
-			lang_pack: App.langPack,
-			lang_code: langCode,
-			keys: strings
-		});
-	}
-
-	export function formatLocalStrings(strings: any, pushTo: LangPackString[] = []) {
-		for(const i in strings) {
-			// @ts-ignore
-			const v = strings[i];
-			if(typeof(v) === 'string') {
-				pushTo.push({
-					_: 'langPackString',
-					key: i,
-					value: v
-				});
-			} else {
-				pushTo.push({
-					_: 'langPackStringPluralized',
-					key: i,
-					...v
-				});
-			}
-		}
-
-		return pushTo;
-	}
-
-	export function getLangPack(langCode: string, web?: boolean) {
-    setLangCode(langCode);
-		return loadLangPack(langCode, web).then(([langPack1, langPack2, localLangPack1, localLangPack2, countries, _]) => {
-			let strings: LangPackString[] = [];
-
-			[localLangPack1, localLangPack2].forEach((l) => {
-				formatLocalStrings(l.default as any, strings);
-			});
-
-			strings = strings.concat(...[langPack1.strings, langPack2.strings].filter(Boolean));
-
-			langPack1.strings = strings;
-			langPack1.countries = countries;
-			return saveLangPack(langPack1);
-		});
-	}
-
-	export function saveLangPack(langPack: LangPackDifference) {
-		langPack.appVersion = App.langPackVersion;
-
-		return stateStorage.set({langPack}).then(() => {
-			applyLangPack(langPack);
-			return langPack;
-		});
-	}
-
-	export const polyfillPromise = (function checkIfPolyfillNeeded() {
-		if(typeof(Intl) !== 'undefined' && typeof(Intl.PluralRules) !== 'undefined'/*  && false */) {
-			return Promise.resolve();
-		} else {
-			return import('./pluralPolyfill').then((_Intl) => {
-				(window as any).Intl = Object.assign(typeof(Intl) !== 'undefined' ? Intl : {}, _Intl.default);
-			});
-		}
-	})();
-	
-	export function applyLangPack(langPack: LangPackDifference) {
-    const currentLangCode = lastRequestedLangCode;
-		if(langPack.lang_code !== currentLangCode) {
-			return;
-		}
-
-		try {
-			pluralRules = new Intl.PluralRules(lastRequestedNormalizedLangCode);
-		} catch(err) {
-			console.error('pluralRules error', err);
-			pluralRules = new Intl.PluralRules(lastRequestedNormalizedLangCode.split('-', 1)[0]);
-		}
-
-		strings.clear();
-
-		for(const string of langPack.strings) {
-			strings.set(string.key as LangPackKey, string);
-		}
-
-		if(langPack.countries) {
-			countriesList.length = 0;
-			countriesList.push(...langPack.countries.countries);
-
-			langPack.countries.countries.forEach((country) => {
-				if(country.name) {
-					const langPackKey: any = country.default_name;
-					strings.set(langPackKey, {
-						_: 'langPackString',
-						key: langPackKey,
-						value: country.name
-					});
-				}
-			});
-		}
-
-		if(lastAppliedLangCode !== currentLangCode) {
-			rootScope.dispatchEvent('language_change', currentLangCode);
-			lastAppliedLangCode = currentLangCode;
->>>>>>> 16a38d3b
+    if(lastAppliedLangCode !== currentLangCode) {
+      rootScope.dispatchEvent('language_change', currentLangCode);
+      lastAppliedLangCode = currentLangCode;
       cachedDateTimeFormats.clear();
       updateAmPm();
     }
