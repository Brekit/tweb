/*
 * https://github.com/morethanwords/tweb
 * Copyright (C) 2019-2021 Eduard Kuzmenko
 * https://github.com/morethanwords/tweb/blob/master/LICENSE
 */

// ! https://icomoon.io/app/#/select

@font-face {
  font-family: "#{$tgico-font-family}";
  src:
<<<<<<< HEAD
    url('#{$tgico-font-path}/#{$tgico-font-family}.ttf?ee3u9s') format('truetype'),
    url('#{$tgico-font-path}/#{$tgico-font-family}.woff?ee3u9s') format('woff'),
    url('#{$tgico-font-path}/#{$tgico-font-family}.svg?ee3u9s#tgico') format('svg');
=======
    url('#{$tgico-font-path}/#{$tgico-font-family}.ttf?yaqhmr') format('truetype'),
    url('#{$tgico-font-path}/#{$tgico-font-family}.woff?yaqhmr') format('woff'),
    url('#{$tgico-font-path}/#{$tgico-font-family}.svg?yaqhmr#tgico') format('svg');
>>>>>>> 51bc8b99
  font-weight: normal;
  font-style: normal;
  font-display: block;
}

/* [class^="tgico-"]:before,
[class^="tgico-"]:after, */
[class^="tgico-"],
.tgico:before,
.tgico:after,
[class*=" tgico-"]:before,
[class*=" tgico-"]:after {
  font-family: "#{$tgico-font-family}";
  speak: never;
  font-style: normal;
  font-weight: normal;
  font-variant: normal;
  text-transform: none;
  line-height: 1;

  /* Better Font Rendering =========== */
  -webkit-font-smoothing: antialiased;
  -moz-osx-font-smoothing: grayscale;
}

.tgico-check {
  &:before {
    content: $tgico-check; 
  }
}
.tgico-checks {
  &:before {
    content: $tgico-checks; 
  }
}
.tgico-activesessions {
  &:before {
    content: $tgico-activesessions; 
  }
}
.tgico-add_reaction {
  &:before {
    content: $tgico-add_reaction; 
  }
}
.tgico-add {
  &:before {
    content: $tgico-add; 
  }
}
.tgico-addmember_filled {
  &:before {
    content: $tgico-addmember_filled; 
  }
}
.tgico-adduser {
  &:before {
    content: $tgico-adduser; 
  }
}
.tgico-admin {
  &:before {
    content: $tgico-admin; 
  }
}
.tgico-animals {
  &:before {
    content: $tgico-animals; 
  }
}
.tgico-animations {
  &:before {
    content: $tgico-animations; 
  }
}
.tgico-archive {
  &:before {
    content: $tgico-archive; 
  }
}
.tgico-arrow_down {
  &:before {
    content: $tgico-arrow_down; 
  }
}
.tgico-arrow_next {
  &:before {
    content: $tgico-arrow_next; 
  }
}
.tgico-attach {
  &:before {
    content: $tgico-attach; 
  }
}
.tgico-avatarnext {
  &:before {
    content: $tgico-avatarnext; 
  }
}
.tgico-avatarprevious {
  &:before {
    content: $tgico-avatarprevious; 
  }
}
.tgico-bold {
  &:before {
    content: $tgico-bold; 
  }
}
.tgico-botcom {
  &:before {
    content: $tgico-botcom; 
  }
}
.tgico-bots {
  &:before {
    content: $tgico-bots; 
  }
}
.tgico-bug {
  &:before {
    content: $tgico-bug; 
  }
}
.tgico-calendar {
  &:before {
    content: $tgico-calendar; 
  }
}
.tgico-calendarfilter {
  &:before {
    content: $tgico-calendarfilter; 
  }
}
.tgico-camera {
  &:before {
    content: $tgico-camera; 
  }
}
.tgico-cameraadd {
  &:before {
    content: $tgico-cameraadd; 
  }
}
.tgico-car {
  &:before {
    content: $tgico-car; 
  }
}
.tgico-channel {
  &:before {
    content: $tgico-channel; 
  }
}
.tgico-channelviews {
  &:before {
    content: $tgico-channelviews; 
  }
}
.tgico-chatspinned {
  &:before {
    content: $tgico-chatspinned; 
  }
}
.tgico-chatsplaceholder {
  &:before {
    content: $tgico-chatsplaceholder; 
  }
}
.tgico-check1 {
  &:before {
    content: $tgico-check1; 
  }
}
.tgico-checkbox {
  &:before {
    content: $tgico-checkbox; 
  }
}
.tgico-checkboxblock {
  &:before {
    content: $tgico-checkboxblock; 
  }
}
.tgico-checkboxempty {
  &:before {
    content: $tgico-checkboxempty; 
  }
}
.tgico-checkboxon {
  &:before {
    content: $tgico-checkboxon; 
  }
}
.tgico-checkretract {
  &:before {
    content: $tgico-checkretract; 
  }
}
.tgico-checkround {
  &:before {
    content: $tgico-checkround; 
  }
}
.tgico-close {
  &:before {
    content: $tgico-close; 
  }
}
.tgico-clouddownload {
  &:before {
    content: $tgico-clouddownload; 
  }
}
.tgico-colorize {
  &:before {
    content: $tgico-colorize; 
  }
}
.tgico-comments {
  &:before {
    content: $tgico-comments; 
  }
}
.tgico-commentssticker {
  &:before {
    content: $tgico-commentssticker; 
  }
}
.tgico-copy {
  &:before {
    content: $tgico-copy; 
  }
}
.tgico-darkmode {
  &:before {
    content: $tgico-darkmode; 
  }
}
.tgico-data {
  &:before {
    content: $tgico-data; 
  }
}
.tgico-delete_filled {
  &:before {
    content: $tgico-delete_filled; 
  }
}
.tgico-delete {
  &:before {
    content: $tgico-delete; 
  }
}
.tgico-deletedaccount {
  &:before {
    content: $tgico-deletedaccount; 
  }
}
.tgico-deleteleft {
  &:before {
    content: $tgico-deleteleft; 
  }
}
.tgico-deleteuser {
  &:before {
    content: $tgico-deleteuser; 
  }
}
.tgico-devices {
  &:before {
    content: $tgico-devices; 
  }
}
.tgico-document {
  &:before {
    content: $tgico-document; 
  }
}
.tgico-down {
  &:before {
    content: $tgico-down; 
  }
}
.tgico-download {
  &:before {
    content: $tgico-download; 
  }
}
.tgico-dragfiles {
  &:before {
    content: $tgico-dragfiles; 
  }
}
.tgico-dragmedia {
  &:before {
    content: $tgico-dragmedia; 
  }
}
.tgico-eats {
  &:before {
    content: $tgico-eats; 
  }
}
.tgico-edit {
  &:before {
    content: $tgico-edit; 
  }
}
.tgico-email {
  &:before {
    content: $tgico-email; 
  }
}
.tgico-endcall_filled {
  &:before {
    content: $tgico-endcall_filled; 
  }
}
.tgico-endcall {
  &:before {
    content: $tgico-endcall; 
  }
}
.tgico-enter {
  &:before {
    content: $tgico-enter; 
  }
}
.tgico-eye1 {
  &:before {
    content: $tgico-eye1; 
  }
}
.tgico-eye2 {
  &:before {
    content: $tgico-eye2; 
  }
}
.tgico-fast_forward {
  &:before {
    content: $tgico-fast_forward; 
  }
}
.tgico-fast_rewind {
  &:before {
    content: $tgico-fast_rewind; 
  }
}
.tgico-favourites {
  &:before {
    content: $tgico-favourites; 
  }
}
.tgico-flag {
  &:before {
    content: $tgico-flag; 
  }
}
.tgico-folder {
  &:before {
    content: $tgico-folder; 
  }
}
.tgico-fontsize {
  &:before {
    content: $tgico-fontsize; 
  }
}
.tgico-forward_filled {
  &:before {
    content: $tgico-forward_filled; 
  }
}
.tgico-forward {
  &:before {
    content: $tgico-forward; 
  }
}
.tgico-fullscreen {
  &:before {
    content: $tgico-fullscreen; 
  }
}
.tgico-gc_microphone {
  &:before {
    content: $tgico-gc_microphone; 
  }
}
.tgico-gc_microphoneoff {
  &:before {
    content: $tgico-gc_microphoneoff; 
  }
}
.tgico-gifs {
  &:before {
    content: $tgico-gifs; 
  }
}
.tgico-group {
  &:before {
    content: $tgico-group; 
  }
}
.tgico-help {
  &:before {
    content: $tgico-help; 
  }
}
.tgico-image {
  &:before {
    content: $tgico-image; 
  }
}
.tgico-info {
  &:before {
    content: $tgico-info; 
  }
}
.tgico-info2 {
  &:before {
    content: $tgico-info2; 
  }
}
.tgico-italic {
  &:before {
    content: $tgico-italic; 
  }
}
.tgico-keyboard {
  &:before {
    content: $tgico-keyboard; 
  }
}
.tgico-lamp {
  &:before {
    content: $tgico-lamp; 
  }
}
.tgico-language {
  &:before {
    content: $tgico-language; 
  }
}
.tgico-largepause {
  &:before {
    content: $tgico-largepause; 
  }
}
.tgico-largeplay {
  &:before {
    content: $tgico-largeplay; 
  }
}
.tgico-left {
  &:before {
    content: $tgico-left; 
  }
}
.tgico-link {
  &:before {
    content: $tgico-link; 
  }
}
.tgico-listscreenshare {
  &:before {
    content: $tgico-listscreenshare; 
  }
}
.tgico-livelocation {
  &:before {
    content: $tgico-livelocation; 
  }
}
.tgico-location {
  &:before {
    content: $tgico-location; 
  }
}
.tgico-lock {
  &:before {
    content: $tgico-lock; 
  }
}
.tgico-lockoff {
  &:before {
    content: $tgico-lockoff; 
  }
}
.tgico-loginlogodesktop {
  &:before {
    content: $tgico-loginlogodesktop; 
  }
}
.tgico-loginlogomobile {
  &:before {
    content: $tgico-loginlogomobile; 
  }
}
.tgico-logout {
  &:before {
    content: $tgico-logout; 
  }
}
.tgico-mention {
  &:before {
    content: $tgico-mention; 
  }
}
.tgico-menu {
  &:before {
    content: $tgico-menu; 
  }
}
.tgico-message {
  &:before {
    content: $tgico-message; 
  }
}
.tgico-messageunread {
  &:before {
    content: $tgico-messageunread; 
  }
}
.tgico-microphone {
  &:before {
    content: $tgico-microphone; 
  }
}
.tgico-minus {
  &:before {
    content: $tgico-minus; 
  }
}
.tgico-monospace {
  &:before {
    content: $tgico-monospace; 
  }
}
.tgico-more {
  &:before {
    content: $tgico-more; 
  }
}
.tgico-mute {
  &:before {
    content: $tgico-mute; 
  }
}
.tgico-muted {
  &:before {
    content: $tgico-muted; 
  }
}
.tgico-newchannel {
  &:before {
    content: $tgico-newchannel; 
  }
}
.tgico-newchat_filled {
  &:before {
    content: $tgico-newchat_filled; 
  }
}
.tgico-newgroup {
  &:before {
    content: $tgico-newgroup; 
  }
}
.tgico-newprivate {
  &:before {
    content: $tgico-newprivate; 
  }
}
.tgico-next {
  &:before {
    content: $tgico-next; 
  }
}
.tgico-noncontacts {
  &:before {
    content: $tgico-noncontacts; 
  }
}
.tgico-nosound {
  &:before {
    content: $tgico-nosound; 
  }
}
.tgico-passwordoff {
  &:before {
    content: $tgico-passwordoff; 
  }
}
.tgico-pause {
  &:before {
    content: $tgico-pause; 
  }
}
.tgico-permissions {
  &:before {
    content: $tgico-permissions; 
  }
}
.tgico-phone {
  &:before {
    content: $tgico-phone; 
  }
}
.tgico-pin {
  &:before {
    content: $tgico-pin; 
  }
}
.tgico-pinlist {
  &:before {
    content: $tgico-pinlist; 
  }
}
.tgico-pinned_filled {
  &:before {
    content: $tgico-pinned_filled; 
  }
}
.tgico-pinnedchat {
  &:before {
    content: $tgico-pinnedchat; 
  }
}
.tgico-play {
  &:before {
    content: $tgico-play; 
  }
}
.tgico-playback_1x {
  &:before {
    content: $tgico-playback_1x; 
  }
}
.tgico-playback_2x {
  &:before {
    content: $tgico-playback_2x; 
  }
}
.tgico-playback_05 {
  &:before {
    content: $tgico-playback_05; 
  }
}
.tgico-playback_15 {
  &:before {
    content: $tgico-playback_15; 
  }
}
.tgico-plus {
  &:before {
    content: $tgico-plus; 
  }
}
.tgico-poll {
  &:before {
    content: $tgico-poll; 
  }
}
.tgico-previous {
  &:before {
    content: $tgico-previous; 
  }
}
.tgico-radiooff {
  &:before {
    content: $tgico-radiooff; 
  }
}
.tgico-radioon {
  &:before {
    content: $tgico-radioon; 
  }
}
.tgico-reactions {
  &:before {
    content: $tgico-reactions; 
  }
}
.tgico-readchats {
  &:before {
    content: $tgico-readchats; 
  }
}
.tgico-recent {
  &:before {
    content: $tgico-recent; 
  }
}
.tgico-replace {
  &:before {
    content: $tgico-replace; 
  }
}
.tgico-reply_filled {
  &:before {
    content: $tgico-reply_filled; 
  }
}
.tgico-reply {
  &:before {
    content: $tgico-reply; 
  }
}
.tgico-rightpanel {
  &:before {
    content: $tgico-rightpanel; 
  }
}
.tgico-saved {
  &:before {
    content: $tgico-saved; 
  }
}
.tgico-savedmessages {
  &:before {
    content: $tgico-savedmessages; 
  }
}
.tgico-schedule {
  &:before {
    content: $tgico-schedule; 
  }
}
.tgico-scheduled {
  &:before {
    content: $tgico-scheduled; 
  }
}
.tgico-search {
  &:before {
    content: $tgico-search; 
  }
}
.tgico-select {
  &:before {
    content: $tgico-select; 
  }
}
.tgico-send {
  &:before {
    content: $tgico-send; 
  }
}
.tgico-send2 {
  &:before {
    content: $tgico-send2; 
  }
}
.tgico-sending {
  &:before {
    content: $tgico-sending; 
  }
}
.tgico-sendingerror {
  &:before {
    content: $tgico-sendingerror; 
  }
}
.tgico-settings_filled {
  &:before {
    content: $tgico-settings_filled; 
  }
}
.tgico-settings {
  &:before {
    content: $tgico-settings; 
  }
}
.tgico-sharescreen_filled {
  &:before {
    content: $tgico-sharescreen_filled; 
  }
}
.tgico-smallscreen {
  &:before {
    content: $tgico-smallscreen; 
  }
}
.tgico-smile {
  &:before {
    content: $tgico-smile; 
  }
}
.tgico-spoiler {
  &:before {
    content: $tgico-spoiler; 
  }
}
.tgico-sport {
  &:before {
    content: $tgico-sport; 
  }
}
.tgico-stickers {
  &:before {
    content: $tgico-stickers; 
  }
}
.tgico-stop {
  &:before {
    content: $tgico-stop; 
  }
}
.tgico-strikethrough {
  &:before {
    content: $tgico-strikethrough; 
  }
}
.tgico-textedit {
  &:before {
    content: $tgico-textedit; 
  }
}
.tgico-tip {
  &:before {
    content: $tgico-tip; 
  }
}
.tgico-tools {
  &:before {
    content: $tgico-tools; 
  }
}
.tgico-unarchive {
  &:before {
    content: $tgico-unarchive; 
  }
}
.tgico-underline {
  &:before {
    content: $tgico-underline; 
  }
}
.tgico-unmute {
  &:before {
    content: $tgico-unmute; 
  }
}
.tgico-unpin {
  &:before {
    content: $tgico-unpin; 
  }
}
.tgico-unread {
  &:before {
    content: $tgico-unread; 
  }
}
.tgico-up {
  &:before {
    content: $tgico-up; 
  }
}
.tgico-user {
  &:before {
    content: $tgico-user; 
  }
}
.tgico-username {
  &:before {
    content: $tgico-username; 
  }
}
.tgico-videocamera_filled {
  &:before {
    content: $tgico-videocamera_filled; 
  }
}
.tgico-videocamera {
  &:before {
    content: $tgico-videocamera; 
  }
}
.tgico-videochat {
  &:before {
    content: $tgico-videochat; 
  }
}
.tgico-zoomin {
  &:before {
    content: $tgico-zoomin; 
  }
}
.tgico-zoomout {
  &:before {
    content: $tgico-zoomout; 
  }
}
<|MERGE_RESOLUTION|>--- conflicted
+++ resolved
@@ -1,915 +1,909 @@
-/*
- * https://github.com/morethanwords/tweb
- * Copyright (C) 2019-2021 Eduard Kuzmenko
- * https://github.com/morethanwords/tweb/blob/master/LICENSE
- */
-
-// ! https://icomoon.io/app/#/select
-
-@font-face {
-  font-family: "#{$tgico-font-family}";
-  src:
-<<<<<<< HEAD
-    url('#{$tgico-font-path}/#{$tgico-font-family}.ttf?ee3u9s') format('truetype'),
-    url('#{$tgico-font-path}/#{$tgico-font-family}.woff?ee3u9s') format('woff'),
-    url('#{$tgico-font-path}/#{$tgico-font-family}.svg?ee3u9s#tgico') format('svg');
-=======
-    url('#{$tgico-font-path}/#{$tgico-font-family}.ttf?yaqhmr') format('truetype'),
-    url('#{$tgico-font-path}/#{$tgico-font-family}.woff?yaqhmr') format('woff'),
-    url('#{$tgico-font-path}/#{$tgico-font-family}.svg?yaqhmr#tgico') format('svg');
->>>>>>> 51bc8b99
-  font-weight: normal;
-  font-style: normal;
-  font-display: block;
-}
-
-/* [class^="tgico-"]:before,
-[class^="tgico-"]:after, */
-[class^="tgico-"],
-.tgico:before,
-.tgico:after,
-[class*=" tgico-"]:before,
-[class*=" tgico-"]:after {
-  font-family: "#{$tgico-font-family}";
-  speak: never;
-  font-style: normal;
-  font-weight: normal;
-  font-variant: normal;
-  text-transform: none;
-  line-height: 1;
-
-  /* Better Font Rendering =========== */
-  -webkit-font-smoothing: antialiased;
-  -moz-osx-font-smoothing: grayscale;
-}
-
-.tgico-check {
-  &:before {
-    content: $tgico-check; 
-  }
-}
-.tgico-checks {
-  &:before {
-    content: $tgico-checks; 
-  }
-}
-.tgico-activesessions {
-  &:before {
-    content: $tgico-activesessions; 
-  }
-}
-.tgico-add_reaction {
-  &:before {
-    content: $tgico-add_reaction; 
-  }
-}
-.tgico-add {
-  &:before {
-    content: $tgico-add; 
-  }
-}
-.tgico-addmember_filled {
-  &:before {
-    content: $tgico-addmember_filled; 
-  }
-}
-.tgico-adduser {
-  &:before {
-    content: $tgico-adduser; 
-  }
-}
-.tgico-admin {
-  &:before {
-    content: $tgico-admin; 
-  }
-}
-.tgico-animals {
-  &:before {
-    content: $tgico-animals; 
-  }
-}
-.tgico-animations {
-  &:before {
-    content: $tgico-animations; 
-  }
-}
-.tgico-archive {
-  &:before {
-    content: $tgico-archive; 
-  }
-}
-.tgico-arrow_down {
-  &:before {
-    content: $tgico-arrow_down; 
-  }
-}
-.tgico-arrow_next {
-  &:before {
-    content: $tgico-arrow_next; 
-  }
-}
-.tgico-attach {
-  &:before {
-    content: $tgico-attach; 
-  }
-}
-.tgico-avatarnext {
-  &:before {
-    content: $tgico-avatarnext; 
-  }
-}
-.tgico-avatarprevious {
-  &:before {
-    content: $tgico-avatarprevious; 
-  }
-}
-.tgico-bold {
-  &:before {
-    content: $tgico-bold; 
-  }
-}
-.tgico-botcom {
-  &:before {
-    content: $tgico-botcom; 
-  }
-}
-.tgico-bots {
-  &:before {
-    content: $tgico-bots; 
-  }
-}
-.tgico-bug {
-  &:before {
-    content: $tgico-bug; 
-  }
-}
-.tgico-calendar {
-  &:before {
-    content: $tgico-calendar; 
-  }
-}
-.tgico-calendarfilter {
-  &:before {
-    content: $tgico-calendarfilter; 
-  }
-}
-.tgico-camera {
-  &:before {
-    content: $tgico-camera; 
-  }
-}
-.tgico-cameraadd {
-  &:before {
-    content: $tgico-cameraadd; 
-  }
-}
-.tgico-car {
-  &:before {
-    content: $tgico-car; 
-  }
-}
-.tgico-channel {
-  &:before {
-    content: $tgico-channel; 
-  }
-}
-.tgico-channelviews {
-  &:before {
-    content: $tgico-channelviews; 
-  }
-}
-.tgico-chatspinned {
-  &:before {
-    content: $tgico-chatspinned; 
-  }
-}
-.tgico-chatsplaceholder {
-  &:before {
-    content: $tgico-chatsplaceholder; 
-  }
-}
-.tgico-check1 {
-  &:before {
-    content: $tgico-check1; 
-  }
-}
-.tgico-checkbox {
-  &:before {
-    content: $tgico-checkbox; 
-  }
-}
-.tgico-checkboxblock {
-  &:before {
-    content: $tgico-checkboxblock; 
-  }
-}
-.tgico-checkboxempty {
-  &:before {
-    content: $tgico-checkboxempty; 
-  }
-}
-.tgico-checkboxon {
-  &:before {
-    content: $tgico-checkboxon; 
-  }
-}
-.tgico-checkretract {
-  &:before {
-    content: $tgico-checkretract; 
-  }
-}
-.tgico-checkround {
-  &:before {
-    content: $tgico-checkround; 
-  }
-}
-.tgico-close {
-  &:before {
-    content: $tgico-close; 
-  }
-}
-.tgico-clouddownload {
-  &:before {
-    content: $tgico-clouddownload; 
-  }
-}
-.tgico-colorize {
-  &:before {
-    content: $tgico-colorize; 
-  }
-}
-.tgico-comments {
-  &:before {
-    content: $tgico-comments; 
-  }
-}
-.tgico-commentssticker {
-  &:before {
-    content: $tgico-commentssticker; 
-  }
-}
-.tgico-copy {
-  &:before {
-    content: $tgico-copy; 
-  }
-}
-.tgico-darkmode {
-  &:before {
-    content: $tgico-darkmode; 
-  }
-}
-.tgico-data {
-  &:before {
-    content: $tgico-data; 
-  }
-}
-.tgico-delete_filled {
-  &:before {
-    content: $tgico-delete_filled; 
-  }
-}
-.tgico-delete {
-  &:before {
-    content: $tgico-delete; 
-  }
-}
-.tgico-deletedaccount {
-  &:before {
-    content: $tgico-deletedaccount; 
-  }
-}
-.tgico-deleteleft {
-  &:before {
-    content: $tgico-deleteleft; 
-  }
-}
-.tgico-deleteuser {
-  &:before {
-    content: $tgico-deleteuser; 
-  }
-}
-.tgico-devices {
-  &:before {
-    content: $tgico-devices; 
-  }
-}
-.tgico-document {
-  &:before {
-    content: $tgico-document; 
-  }
-}
-.tgico-down {
-  &:before {
-    content: $tgico-down; 
-  }
-}
-.tgico-download {
-  &:before {
-    content: $tgico-download; 
-  }
-}
-.tgico-dragfiles {
-  &:before {
-    content: $tgico-dragfiles; 
-  }
-}
-.tgico-dragmedia {
-  &:before {
-    content: $tgico-dragmedia; 
-  }
-}
-.tgico-eats {
-  &:before {
-    content: $tgico-eats; 
-  }
-}
-.tgico-edit {
-  &:before {
-    content: $tgico-edit; 
-  }
-}
-.tgico-email {
-  &:before {
-    content: $tgico-email; 
-  }
-}
-.tgico-endcall_filled {
-  &:before {
-    content: $tgico-endcall_filled; 
-  }
-}
-.tgico-endcall {
-  &:before {
-    content: $tgico-endcall; 
-  }
-}
-.tgico-enter {
-  &:before {
-    content: $tgico-enter; 
-  }
-}
-.tgico-eye1 {
-  &:before {
-    content: $tgico-eye1; 
-  }
-}
-.tgico-eye2 {
-  &:before {
-    content: $tgico-eye2; 
-  }
-}
-.tgico-fast_forward {
-  &:before {
-    content: $tgico-fast_forward; 
-  }
-}
-.tgico-fast_rewind {
-  &:before {
-    content: $tgico-fast_rewind; 
-  }
-}
-.tgico-favourites {
-  &:before {
-    content: $tgico-favourites; 
-  }
-}
-.tgico-flag {
-  &:before {
-    content: $tgico-flag; 
-  }
-}
-.tgico-folder {
-  &:before {
-    content: $tgico-folder; 
-  }
-}
-.tgico-fontsize {
-  &:before {
-    content: $tgico-fontsize; 
-  }
-}
-.tgico-forward_filled {
-  &:before {
-    content: $tgico-forward_filled; 
-  }
-}
-.tgico-forward {
-  &:before {
-    content: $tgico-forward; 
-  }
-}
-.tgico-fullscreen {
-  &:before {
-    content: $tgico-fullscreen; 
-  }
-}
-.tgico-gc_microphone {
-  &:before {
-    content: $tgico-gc_microphone; 
-  }
-}
-.tgico-gc_microphoneoff {
-  &:before {
-    content: $tgico-gc_microphoneoff; 
-  }
-}
-.tgico-gifs {
-  &:before {
-    content: $tgico-gifs; 
-  }
-}
-.tgico-group {
-  &:before {
-    content: $tgico-group; 
-  }
-}
-.tgico-help {
-  &:before {
-    content: $tgico-help; 
-  }
-}
-.tgico-image {
-  &:before {
-    content: $tgico-image; 
-  }
-}
-.tgico-info {
-  &:before {
-    content: $tgico-info; 
-  }
-}
-.tgico-info2 {
-  &:before {
-    content: $tgico-info2; 
-  }
-}
-.tgico-italic {
-  &:before {
-    content: $tgico-italic; 
-  }
-}
-.tgico-keyboard {
-  &:before {
-    content: $tgico-keyboard; 
-  }
-}
-.tgico-lamp {
-  &:before {
-    content: $tgico-lamp; 
-  }
-}
-.tgico-language {
-  &:before {
-    content: $tgico-language; 
-  }
-}
-.tgico-largepause {
-  &:before {
-    content: $tgico-largepause; 
-  }
-}
-.tgico-largeplay {
-  &:before {
-    content: $tgico-largeplay; 
-  }
-}
-.tgico-left {
-  &:before {
-    content: $tgico-left; 
-  }
-}
-.tgico-link {
-  &:before {
-    content: $tgico-link; 
-  }
-}
-.tgico-listscreenshare {
-  &:before {
-    content: $tgico-listscreenshare; 
-  }
-}
-.tgico-livelocation {
-  &:before {
-    content: $tgico-livelocation; 
-  }
-}
-.tgico-location {
-  &:before {
-    content: $tgico-location; 
-  }
-}
-.tgico-lock {
-  &:before {
-    content: $tgico-lock; 
-  }
-}
-.tgico-lockoff {
-  &:before {
-    content: $tgico-lockoff; 
-  }
-}
-.tgico-loginlogodesktop {
-  &:before {
-    content: $tgico-loginlogodesktop; 
-  }
-}
-.tgico-loginlogomobile {
-  &:before {
-    content: $tgico-loginlogomobile; 
-  }
-}
-.tgico-logout {
-  &:before {
-    content: $tgico-logout; 
-  }
-}
-.tgico-mention {
-  &:before {
-    content: $tgico-mention; 
-  }
-}
-.tgico-menu {
-  &:before {
-    content: $tgico-menu; 
-  }
-}
-.tgico-message {
-  &:before {
-    content: $tgico-message; 
-  }
-}
-.tgico-messageunread {
-  &:before {
-    content: $tgico-messageunread; 
-  }
-}
-.tgico-microphone {
-  &:before {
-    content: $tgico-microphone; 
-  }
-}
-.tgico-minus {
-  &:before {
-    content: $tgico-minus; 
-  }
-}
-.tgico-monospace {
-  &:before {
-    content: $tgico-monospace; 
-  }
-}
-.tgico-more {
-  &:before {
-    content: $tgico-more; 
-  }
-}
-.tgico-mute {
-  &:before {
-    content: $tgico-mute; 
-  }
-}
-.tgico-muted {
-  &:before {
-    content: $tgico-muted; 
-  }
-}
-.tgico-newchannel {
-  &:before {
-    content: $tgico-newchannel; 
-  }
-}
-.tgico-newchat_filled {
-  &:before {
-    content: $tgico-newchat_filled; 
-  }
-}
-.tgico-newgroup {
-  &:before {
-    content: $tgico-newgroup; 
-  }
-}
-.tgico-newprivate {
-  &:before {
-    content: $tgico-newprivate; 
-  }
-}
-.tgico-next {
-  &:before {
-    content: $tgico-next; 
-  }
-}
-.tgico-noncontacts {
-  &:before {
-    content: $tgico-noncontacts; 
-  }
-}
-.tgico-nosound {
-  &:before {
-    content: $tgico-nosound; 
-  }
-}
-.tgico-passwordoff {
-  &:before {
-    content: $tgico-passwordoff; 
-  }
-}
-.tgico-pause {
-  &:before {
-    content: $tgico-pause; 
-  }
-}
-.tgico-permissions {
-  &:before {
-    content: $tgico-permissions; 
-  }
-}
-.tgico-phone {
-  &:before {
-    content: $tgico-phone; 
-  }
-}
-.tgico-pin {
-  &:before {
-    content: $tgico-pin; 
-  }
-}
-.tgico-pinlist {
-  &:before {
-    content: $tgico-pinlist; 
-  }
-}
-.tgico-pinned_filled {
-  &:before {
-    content: $tgico-pinned_filled; 
-  }
-}
-.tgico-pinnedchat {
-  &:before {
-    content: $tgico-pinnedchat; 
-  }
-}
-.tgico-play {
-  &:before {
-    content: $tgico-play; 
-  }
-}
-.tgico-playback_1x {
-  &:before {
-    content: $tgico-playback_1x; 
-  }
-}
-.tgico-playback_2x {
-  &:before {
-    content: $tgico-playback_2x; 
-  }
-}
-.tgico-playback_05 {
-  &:before {
-    content: $tgico-playback_05; 
-  }
-}
-.tgico-playback_15 {
-  &:before {
-    content: $tgico-playback_15; 
-  }
-}
-.tgico-plus {
-  &:before {
-    content: $tgico-plus; 
-  }
-}
-.tgico-poll {
-  &:before {
-    content: $tgico-poll; 
-  }
-}
-.tgico-previous {
-  &:before {
-    content: $tgico-previous; 
-  }
-}
-.tgico-radiooff {
-  &:before {
-    content: $tgico-radiooff; 
-  }
-}
-.tgico-radioon {
-  &:before {
-    content: $tgico-radioon; 
-  }
-}
-.tgico-reactions {
-  &:before {
-    content: $tgico-reactions; 
-  }
-}
-.tgico-readchats {
-  &:before {
-    content: $tgico-readchats; 
-  }
-}
-.tgico-recent {
-  &:before {
-    content: $tgico-recent; 
-  }
-}
-.tgico-replace {
-  &:before {
-    content: $tgico-replace; 
-  }
-}
-.tgico-reply_filled {
-  &:before {
-    content: $tgico-reply_filled; 
-  }
-}
-.tgico-reply {
-  &:before {
-    content: $tgico-reply; 
-  }
-}
-.tgico-rightpanel {
-  &:before {
-    content: $tgico-rightpanel; 
-  }
-}
-.tgico-saved {
-  &:before {
-    content: $tgico-saved; 
-  }
-}
-.tgico-savedmessages {
-  &:before {
-    content: $tgico-savedmessages; 
-  }
-}
-.tgico-schedule {
-  &:before {
-    content: $tgico-schedule; 
-  }
-}
-.tgico-scheduled {
-  &:before {
-    content: $tgico-scheduled; 
-  }
-}
-.tgico-search {
-  &:before {
-    content: $tgico-search; 
-  }
-}
-.tgico-select {
-  &:before {
-    content: $tgico-select; 
-  }
-}
-.tgico-send {
-  &:before {
-    content: $tgico-send; 
-  }
-}
-.tgico-send2 {
-  &:before {
-    content: $tgico-send2; 
-  }
-}
-.tgico-sending {
-  &:before {
-    content: $tgico-sending; 
-  }
-}
-.tgico-sendingerror {
-  &:before {
-    content: $tgico-sendingerror; 
-  }
-}
-.tgico-settings_filled {
-  &:before {
-    content: $tgico-settings_filled; 
-  }
-}
-.tgico-settings {
-  &:before {
-    content: $tgico-settings; 
-  }
-}
-.tgico-sharescreen_filled {
-  &:before {
-    content: $tgico-sharescreen_filled; 
-  }
-}
-.tgico-smallscreen {
-  &:before {
-    content: $tgico-smallscreen; 
-  }
-}
-.tgico-smile {
-  &:before {
-    content: $tgico-smile; 
-  }
-}
-.tgico-spoiler {
-  &:before {
-    content: $tgico-spoiler; 
-  }
-}
-.tgico-sport {
-  &:before {
-    content: $tgico-sport; 
-  }
-}
-.tgico-stickers {
-  &:before {
-    content: $tgico-stickers; 
-  }
-}
-.tgico-stop {
-  &:before {
-    content: $tgico-stop; 
-  }
-}
-.tgico-strikethrough {
-  &:before {
-    content: $tgico-strikethrough; 
-  }
-}
-.tgico-textedit {
-  &:before {
-    content: $tgico-textedit; 
-  }
-}
-.tgico-tip {
-  &:before {
-    content: $tgico-tip; 
-  }
-}
-.tgico-tools {
-  &:before {
-    content: $tgico-tools; 
-  }
-}
-.tgico-unarchive {
-  &:before {
-    content: $tgico-unarchive; 
-  }
-}
-.tgico-underline {
-  &:before {
-    content: $tgico-underline; 
-  }
-}
-.tgico-unmute {
-  &:before {
-    content: $tgico-unmute; 
-  }
-}
-.tgico-unpin {
-  &:before {
-    content: $tgico-unpin; 
-  }
-}
-.tgico-unread {
-  &:before {
-    content: $tgico-unread; 
-  }
-}
-.tgico-up {
-  &:before {
-    content: $tgico-up; 
-  }
-}
-.tgico-user {
-  &:before {
-    content: $tgico-user; 
-  }
-}
-.tgico-username {
-  &:before {
-    content: $tgico-username; 
-  }
-}
-.tgico-videocamera_filled {
-  &:before {
-    content: $tgico-videocamera_filled; 
-  }
-}
-.tgico-videocamera {
-  &:before {
-    content: $tgico-videocamera; 
-  }
-}
-.tgico-videochat {
-  &:before {
-    content: $tgico-videochat; 
-  }
-}
-.tgico-zoomin {
-  &:before {
-    content: $tgico-zoomin; 
-  }
-}
-.tgico-zoomout {
-  &:before {
-    content: $tgico-zoomout; 
-  }
-}
+/*
+ * https://github.com/morethanwords/tweb
+ * Copyright (C) 2019-2021 Eduard Kuzmenko
+ * https://github.com/morethanwords/tweb/blob/master/LICENSE
+ */
+
+// ! https://icomoon.io/app/#/select
+
+@font-face {
+  font-family: "#{$tgico-font-family}";
+  src:
+    url('#{$tgico-font-path}/#{$tgico-font-family}.ttf?yaqhmr') format('truetype'),
+    url('#{$tgico-font-path}/#{$tgico-font-family}.woff?yaqhmr') format('woff'),
+    url('#{$tgico-font-path}/#{$tgico-font-family}.svg?yaqhmr#tgico') format('svg');
+  font-weight: normal;
+  font-style: normal;
+  font-display: block;
+}
+
+/* [class^="tgico-"]:before,
+[class^="tgico-"]:after, */
+[class^="tgico-"],
+.tgico:before,
+.tgico:after,
+[class*=" tgico-"]:before,
+[class*=" tgico-"]:after {
+  font-family: "#{$tgico-font-family}";
+  speak: never;
+  font-style: normal;
+  font-weight: normal;
+  font-variant: normal;
+  text-transform: none;
+  line-height: 1;
+
+  /* Better Font Rendering =========== */
+  -webkit-font-smoothing: antialiased;
+  -moz-osx-font-smoothing: grayscale;
+}
+
+.tgico-check {
+  &:before {
+    content: $tgico-check; 
+  }
+}
+.tgico-checks {
+  &:before {
+    content: $tgico-checks; 
+  }
+}
+.tgico-activesessions {
+  &:before {
+    content: $tgico-activesessions; 
+  }
+}
+.tgico-add_reaction {
+  &:before {
+    content: $tgico-add_reaction; 
+  }
+}
+.tgico-add {
+  &:before {
+    content: $tgico-add; 
+  }
+}
+.tgico-addmember_filled {
+  &:before {
+    content: $tgico-addmember_filled; 
+  }
+}
+.tgico-adduser {
+  &:before {
+    content: $tgico-adduser; 
+  }
+}
+.tgico-admin {
+  &:before {
+    content: $tgico-admin; 
+  }
+}
+.tgico-animals {
+  &:before {
+    content: $tgico-animals; 
+  }
+}
+.tgico-animations {
+  &:before {
+    content: $tgico-animations; 
+  }
+}
+.tgico-archive {
+  &:before {
+    content: $tgico-archive; 
+  }
+}
+.tgico-arrow_down {
+  &:before {
+    content: $tgico-arrow_down; 
+  }
+}
+.tgico-arrow_next {
+  &:before {
+    content: $tgico-arrow_next; 
+  }
+}
+.tgico-attach {
+  &:before {
+    content: $tgico-attach; 
+  }
+}
+.tgico-avatarnext {
+  &:before {
+    content: $tgico-avatarnext; 
+  }
+}
+.tgico-avatarprevious {
+  &:before {
+    content: $tgico-avatarprevious; 
+  }
+}
+.tgico-bold {
+  &:before {
+    content: $tgico-bold; 
+  }
+}
+.tgico-botcom {
+  &:before {
+    content: $tgico-botcom; 
+  }
+}
+.tgico-bots {
+  &:before {
+    content: $tgico-bots; 
+  }
+}
+.tgico-bug {
+  &:before {
+    content: $tgico-bug; 
+  }
+}
+.tgico-calendar {
+  &:before {
+    content: $tgico-calendar; 
+  }
+}
+.tgico-calendarfilter {
+  &:before {
+    content: $tgico-calendarfilter; 
+  }
+}
+.tgico-camera {
+  &:before {
+    content: $tgico-camera; 
+  }
+}
+.tgico-cameraadd {
+  &:before {
+    content: $tgico-cameraadd; 
+  }
+}
+.tgico-car {
+  &:before {
+    content: $tgico-car; 
+  }
+}
+.tgico-channel {
+  &:before {
+    content: $tgico-channel; 
+  }
+}
+.tgico-channelviews {
+  &:before {
+    content: $tgico-channelviews; 
+  }
+}
+.tgico-chatspinned {
+  &:before {
+    content: $tgico-chatspinned; 
+  }
+}
+.tgico-chatsplaceholder {
+  &:before {
+    content: $tgico-chatsplaceholder; 
+  }
+}
+.tgico-check1 {
+  &:before {
+    content: $tgico-check1; 
+  }
+}
+.tgico-checkbox {
+  &:before {
+    content: $tgico-checkbox; 
+  }
+}
+.tgico-checkboxblock {
+  &:before {
+    content: $tgico-checkboxblock; 
+  }
+}
+.tgico-checkboxempty {
+  &:before {
+    content: $tgico-checkboxempty; 
+  }
+}
+.tgico-checkboxon {
+  &:before {
+    content: $tgico-checkboxon; 
+  }
+}
+.tgico-checkretract {
+  &:before {
+    content: $tgico-checkretract; 
+  }
+}
+.tgico-checkround {
+  &:before {
+    content: $tgico-checkround; 
+  }
+}
+.tgico-close {
+  &:before {
+    content: $tgico-close; 
+  }
+}
+.tgico-clouddownload {
+  &:before {
+    content: $tgico-clouddownload; 
+  }
+}
+.tgico-colorize {
+  &:before {
+    content: $tgico-colorize; 
+  }
+}
+.tgico-comments {
+  &:before {
+    content: $tgico-comments; 
+  }
+}
+.tgico-commentssticker {
+  &:before {
+    content: $tgico-commentssticker; 
+  }
+}
+.tgico-copy {
+  &:before {
+    content: $tgico-copy; 
+  }
+}
+.tgico-darkmode {
+  &:before {
+    content: $tgico-darkmode; 
+  }
+}
+.tgico-data {
+  &:before {
+    content: $tgico-data; 
+  }
+}
+.tgico-delete_filled {
+  &:before {
+    content: $tgico-delete_filled; 
+  }
+}
+.tgico-delete {
+  &:before {
+    content: $tgico-delete; 
+  }
+}
+.tgico-deletedaccount {
+  &:before {
+    content: $tgico-deletedaccount; 
+  }
+}
+.tgico-deleteleft {
+  &:before {
+    content: $tgico-deleteleft; 
+  }
+}
+.tgico-deleteuser {
+  &:before {
+    content: $tgico-deleteuser; 
+  }
+}
+.tgico-devices {
+  &:before {
+    content: $tgico-devices; 
+  }
+}
+.tgico-document {
+  &:before {
+    content: $tgico-document; 
+  }
+}
+.tgico-down {
+  &:before {
+    content: $tgico-down; 
+  }
+}
+.tgico-download {
+  &:before {
+    content: $tgico-download; 
+  }
+}
+.tgico-dragfiles {
+  &:before {
+    content: $tgico-dragfiles; 
+  }
+}
+.tgico-dragmedia {
+  &:before {
+    content: $tgico-dragmedia; 
+  }
+}
+.tgico-eats {
+  &:before {
+    content: $tgico-eats; 
+  }
+}
+.tgico-edit {
+  &:before {
+    content: $tgico-edit; 
+  }
+}
+.tgico-email {
+  &:before {
+    content: $tgico-email; 
+  }
+}
+.tgico-endcall_filled {
+  &:before {
+    content: $tgico-endcall_filled; 
+  }
+}
+.tgico-endcall {
+  &:before {
+    content: $tgico-endcall; 
+  }
+}
+.tgico-enter {
+  &:before {
+    content: $tgico-enter; 
+  }
+}
+.tgico-eye1 {
+  &:before {
+    content: $tgico-eye1; 
+  }
+}
+.tgico-eye2 {
+  &:before {
+    content: $tgico-eye2; 
+  }
+}
+.tgico-fast_forward {
+  &:before {
+    content: $tgico-fast_forward; 
+  }
+}
+.tgico-fast_rewind {
+  &:before {
+    content: $tgico-fast_rewind; 
+  }
+}
+.tgico-favourites {
+  &:before {
+    content: $tgico-favourites; 
+  }
+}
+.tgico-flag {
+  &:before {
+    content: $tgico-flag; 
+  }
+}
+.tgico-folder {
+  &:before {
+    content: $tgico-folder; 
+  }
+}
+.tgico-fontsize {
+  &:before {
+    content: $tgico-fontsize; 
+  }
+}
+.tgico-forward_filled {
+  &:before {
+    content: $tgico-forward_filled; 
+  }
+}
+.tgico-forward {
+  &:before {
+    content: $tgico-forward; 
+  }
+}
+.tgico-fullscreen {
+  &:before {
+    content: $tgico-fullscreen; 
+  }
+}
+.tgico-gc_microphone {
+  &:before {
+    content: $tgico-gc_microphone; 
+  }
+}
+.tgico-gc_microphoneoff {
+  &:before {
+    content: $tgico-gc_microphoneoff; 
+  }
+}
+.tgico-gifs {
+  &:before {
+    content: $tgico-gifs; 
+  }
+}
+.tgico-group {
+  &:before {
+    content: $tgico-group; 
+  }
+}
+.tgico-help {
+  &:before {
+    content: $tgico-help; 
+  }
+}
+.tgico-image {
+  &:before {
+    content: $tgico-image; 
+  }
+}
+.tgico-info {
+  &:before {
+    content: $tgico-info; 
+  }
+}
+.tgico-info2 {
+  &:before {
+    content: $tgico-info2; 
+  }
+}
+.tgico-italic {
+  &:before {
+    content: $tgico-italic; 
+  }
+}
+.tgico-keyboard {
+  &:before {
+    content: $tgico-keyboard; 
+  }
+}
+.tgico-lamp {
+  &:before {
+    content: $tgico-lamp; 
+  }
+}
+.tgico-language {
+  &:before {
+    content: $tgico-language; 
+  }
+}
+.tgico-largepause {
+  &:before {
+    content: $tgico-largepause; 
+  }
+}
+.tgico-largeplay {
+  &:before {
+    content: $tgico-largeplay; 
+  }
+}
+.tgico-left {
+  &:before {
+    content: $tgico-left; 
+  }
+}
+.tgico-link {
+  &:before {
+    content: $tgico-link; 
+  }
+}
+.tgico-listscreenshare {
+  &:before {
+    content: $tgico-listscreenshare; 
+  }
+}
+.tgico-livelocation {
+  &:before {
+    content: $tgico-livelocation; 
+  }
+}
+.tgico-location {
+  &:before {
+    content: $tgico-location; 
+  }
+}
+.tgico-lock {
+  &:before {
+    content: $tgico-lock; 
+  }
+}
+.tgico-lockoff {
+  &:before {
+    content: $tgico-lockoff; 
+  }
+}
+.tgico-loginlogodesktop {
+  &:before {
+    content: $tgico-loginlogodesktop; 
+  }
+}
+.tgico-loginlogomobile {
+  &:before {
+    content: $tgico-loginlogomobile; 
+  }
+}
+.tgico-logout {
+  &:before {
+    content: $tgico-logout; 
+  }
+}
+.tgico-mention {
+  &:before {
+    content: $tgico-mention; 
+  }
+}
+.tgico-menu {
+  &:before {
+    content: $tgico-menu; 
+  }
+}
+.tgico-message {
+  &:before {
+    content: $tgico-message; 
+  }
+}
+.tgico-messageunread {
+  &:before {
+    content: $tgico-messageunread; 
+  }
+}
+.tgico-microphone {
+  &:before {
+    content: $tgico-microphone; 
+  }
+}
+.tgico-minus {
+  &:before {
+    content: $tgico-minus; 
+  }
+}
+.tgico-monospace {
+  &:before {
+    content: $tgico-monospace; 
+  }
+}
+.tgico-more {
+  &:before {
+    content: $tgico-more; 
+  }
+}
+.tgico-mute {
+  &:before {
+    content: $tgico-mute; 
+  }
+}
+.tgico-muted {
+  &:before {
+    content: $tgico-muted; 
+  }
+}
+.tgico-newchannel {
+  &:before {
+    content: $tgico-newchannel; 
+  }
+}
+.tgico-newchat_filled {
+  &:before {
+    content: $tgico-newchat_filled; 
+  }
+}
+.tgico-newgroup {
+  &:before {
+    content: $tgico-newgroup; 
+  }
+}
+.tgico-newprivate {
+  &:before {
+    content: $tgico-newprivate; 
+  }
+}
+.tgico-next {
+  &:before {
+    content: $tgico-next; 
+  }
+}
+.tgico-noncontacts {
+  &:before {
+    content: $tgico-noncontacts; 
+  }
+}
+.tgico-nosound {
+  &:before {
+    content: $tgico-nosound; 
+  }
+}
+.tgico-passwordoff {
+  &:before {
+    content: $tgico-passwordoff; 
+  }
+}
+.tgico-pause {
+  &:before {
+    content: $tgico-pause; 
+  }
+}
+.tgico-permissions {
+  &:before {
+    content: $tgico-permissions; 
+  }
+}
+.tgico-phone {
+  &:before {
+    content: $tgico-phone; 
+  }
+}
+.tgico-pin {
+  &:before {
+    content: $tgico-pin; 
+  }
+}
+.tgico-pinlist {
+  &:before {
+    content: $tgico-pinlist; 
+  }
+}
+.tgico-pinned_filled {
+  &:before {
+    content: $tgico-pinned_filled; 
+  }
+}
+.tgico-pinnedchat {
+  &:before {
+    content: $tgico-pinnedchat; 
+  }
+}
+.tgico-play {
+  &:before {
+    content: $tgico-play; 
+  }
+}
+.tgico-playback_1x {
+  &:before {
+    content: $tgico-playback_1x; 
+  }
+}
+.tgico-playback_2x {
+  &:before {
+    content: $tgico-playback_2x; 
+  }
+}
+.tgico-playback_05 {
+  &:before {
+    content: $tgico-playback_05; 
+  }
+}
+.tgico-playback_15 {
+  &:before {
+    content: $tgico-playback_15; 
+  }
+}
+.tgico-plus {
+  &:before {
+    content: $tgico-plus; 
+  }
+}
+.tgico-poll {
+  &:before {
+    content: $tgico-poll; 
+  }
+}
+.tgico-previous {
+  &:before {
+    content: $tgico-previous; 
+  }
+}
+.tgico-radiooff {
+  &:before {
+    content: $tgico-radiooff; 
+  }
+}
+.tgico-radioon {
+  &:before {
+    content: $tgico-radioon; 
+  }
+}
+.tgico-reactions {
+  &:before {
+    content: $tgico-reactions; 
+  }
+}
+.tgico-readchats {
+  &:before {
+    content: $tgico-readchats; 
+  }
+}
+.tgico-recent {
+  &:before {
+    content: $tgico-recent; 
+  }
+}
+.tgico-replace {
+  &:before {
+    content: $tgico-replace; 
+  }
+}
+.tgico-reply_filled {
+  &:before {
+    content: $tgico-reply_filled; 
+  }
+}
+.tgico-reply {
+  &:before {
+    content: $tgico-reply; 
+  }
+}
+.tgico-rightpanel {
+  &:before {
+    content: $tgico-rightpanel; 
+  }
+}
+.tgico-saved {
+  &:before {
+    content: $tgico-saved; 
+  }
+}
+.tgico-savedmessages {
+  &:before {
+    content: $tgico-savedmessages; 
+  }
+}
+.tgico-schedule {
+  &:before {
+    content: $tgico-schedule; 
+  }
+}
+.tgico-scheduled {
+  &:before {
+    content: $tgico-scheduled; 
+  }
+}
+.tgico-search {
+  &:before {
+    content: $tgico-search; 
+  }
+}
+.tgico-select {
+  &:before {
+    content: $tgico-select; 
+  }
+}
+.tgico-send {
+  &:before {
+    content: $tgico-send; 
+  }
+}
+.tgico-send2 {
+  &:before {
+    content: $tgico-send2; 
+  }
+}
+.tgico-sending {
+  &:before {
+    content: $tgico-sending; 
+  }
+}
+.tgico-sendingerror {
+  &:before {
+    content: $tgico-sendingerror; 
+  }
+}
+.tgico-settings_filled {
+  &:before {
+    content: $tgico-settings_filled; 
+  }
+}
+.tgico-settings {
+  &:before {
+    content: $tgico-settings; 
+  }
+}
+.tgico-sharescreen_filled {
+  &:before {
+    content: $tgico-sharescreen_filled; 
+  }
+}
+.tgico-smallscreen {
+  &:before {
+    content: $tgico-smallscreen; 
+  }
+}
+.tgico-smile {
+  &:before {
+    content: $tgico-smile; 
+  }
+}
+.tgico-spoiler {
+  &:before {
+    content: $tgico-spoiler; 
+  }
+}
+.tgico-sport {
+  &:before {
+    content: $tgico-sport; 
+  }
+}
+.tgico-stickers {
+  &:before {
+    content: $tgico-stickers; 
+  }
+}
+.tgico-stop {
+  &:before {
+    content: $tgico-stop; 
+  }
+}
+.tgico-strikethrough {
+  &:before {
+    content: $tgico-strikethrough; 
+  }
+}
+.tgico-textedit {
+  &:before {
+    content: $tgico-textedit; 
+  }
+}
+.tgico-tip {
+  &:before {
+    content: $tgico-tip; 
+  }
+}
+.tgico-tools {
+  &:before {
+    content: $tgico-tools; 
+  }
+}
+.tgico-unarchive {
+  &:before {
+    content: $tgico-unarchive; 
+  }
+}
+.tgico-underline {
+  &:before {
+    content: $tgico-underline; 
+  }
+}
+.tgico-unmute {
+  &:before {
+    content: $tgico-unmute; 
+  }
+}
+.tgico-unpin {
+  &:before {
+    content: $tgico-unpin; 
+  }
+}
+.tgico-unread {
+  &:before {
+    content: $tgico-unread; 
+  }
+}
+.tgico-up {
+  &:before {
+    content: $tgico-up; 
+  }
+}
+.tgico-user {
+  &:before {
+    content: $tgico-user; 
+  }
+}
+.tgico-username {
+  &:before {
+    content: $tgico-username; 
+  }
+}
+.tgico-videocamera_filled {
+  &:before {
+    content: $tgico-videocamera_filled; 
+  }
+}
+.tgico-videocamera {
+  &:before {
+    content: $tgico-videocamera; 
+  }
+}
+.tgico-videochat {
+  &:before {
+    content: $tgico-videochat; 
+  }
+}
+.tgico-zoomin {
+  &:before {
+    content: $tgico-zoomin; 
+  }
+}
+.tgico-zoomout {
+  &:before {
+    content: $tgico-zoomout; 
+  }
+}