/*
 * https://github.com/morethanwords/tweb
 * Copyright (C) 2019-2021 Eduard Kuzmenko
 * https://github.com/morethanwords/tweb/blob/master/LICENSE
 */

<<<<<<< HEAD
import ripple from './ripple';
import {LangPackKey, _i18n} from '../lib/langPack';
import getDeepProperty from '../helpers/object/getDeepProperty';
import rootScope from '../lib/rootScope';
import apiManagerProxy from '../lib/mtproto/mtprotoworker';
=======
import ripple from "./ripple";
import { LangPackKey, _i18n } from "../lib/langPack";
import getDeepProperty from "../helpers/object/getDeepProperty";
import rootScope from "../lib/rootScope";
import apiManagerProxy from "../lib/mtproto/mtprotoworker";
import ListenerSetter from "../helpers/listenerSetter";
>>>>>>> 16a38d3b

export type CheckboxFieldOptions = {
  text?: LangPackKey,
  textArgs?: any[],
  name?: string,
  round?: boolean,
  toggle?: boolean,
  stateKey?: string,
  stateValues?: any[],
  disabled?: boolean,
  checked?: boolean,
  restriction?: boolean,
  withRipple?: boolean,
  withHover?: boolean,
  listenerSetter?: ListenerSetter
};
export default class CheckboxField {
  public input: HTMLInputElement;
  public label: HTMLLabelElement;
  public span: HTMLSpanElement;

  constructor(options: CheckboxFieldOptions = {}) {
    const label = this.label = document.createElement('label');
    label.classList.add('checkbox-field');

    if(options.restriction) {
      label.classList.add('checkbox-field-restriction');
    }

    if(options.round) {
      label.classList.add('checkbox-field-round');
    }

    if(options.disabled) {
      this.toggleDisability(true);
    }

    const input = this.input = document.createElement('input');
    input.classList.add('checkbox-field-input');
    input.type = 'checkbox';
    if(options.name) {
      input.id = 'input-' + options.name;
    }

    if(options.checked) {
      input.checked = true;
    }

    if(options.stateKey) {
      let loaded = false;
      const onChange = () => {
        if(!loaded) {
          return;
        }

        let value: any;
        if(options.stateValues) {
          value = options.stateValues[input.checked ? 1 : 0];
        } else {
          value = input.checked;
        }

        rootScope.managers.appStateManager.setByKey(options.stateKey, value);
      };

      apiManagerProxy.getState().then((state) => {
        loaded = true;
        const stateValue = getDeepProperty(state, options.stateKey);
        let checked: boolean;
        if(options.stateValues) {
          checked = options.stateValues.indexOf(stateValue) === 1;
        } else {
          checked = stateValue;
        }

        this.setValueSilently(checked);
      });

      if(options.listenerSetter) options.listenerSetter.add(input)('change', onChange);
      else input.addEventListener('change', onChange);
    }

    let span: HTMLSpanElement;
    if(options.text) {
      span = this.span = document.createElement('span');
      span.classList.add('checkbox-caption');
      _i18n(span, options.text, options.textArgs);
    } else {
      label.classList.add('checkbox-without-caption');
    }

    label.append(input);

    if(options.toggle) {
      label.classList.add('checkbox-field-toggle');

      const toggle = document.createElement('div');
      toggle.classList.add('checkbox-toggle');
      label.append(toggle);
    } else {
      const box = document.createElement('div');
      box.classList.add('checkbox-box');

      const checkSvg = document.createElementNS('http://www.w3.org/2000/svg', 'svg');
      checkSvg.classList.add('checkbox-box-check');
      checkSvg.setAttributeNS(null, 'viewBox', '0 0 24 24');
      const use = document.createElementNS('http://www.w3.org/2000/svg', 'use');
      use.setAttributeNS(null, 'href', '#check');
      use.setAttributeNS(null, 'x', '-1');
      checkSvg.append(use);

      const bg = document.createElement('div');
      bg.classList.add('checkbox-box-background');

      const border = document.createElement('div');
      border.classList.add('checkbox-box-border');

      box.append(border, bg, checkSvg);

      label.append(box);
    }

    if(span) {
      label.append(span);
    }

    if(options.withRipple) {
      label.classList.add('checkbox-ripple', 'hover-effect');
      ripple(label, undefined, undefined, true);
      // label.prepend(input);
    } else if(options.withHover) {
      label.classList.add('hover-effect');
    }
  }

  get checked() {
    return this.input.checked;
  }

  set checked(checked: boolean) {
    /* if(this.checked === checked) {
      return;
    } */

    this.setValueSilently(checked);

    const event = new Event('change', {bubbles: true, cancelable: true});
    this.input.dispatchEvent(event);
  }

  public setValueSilently(checked: boolean) {
    this.input.checked = checked;
  }

  public toggleDisability(disable: boolean) {
    this.label.classList.toggle('checkbox-disabled', disable);
    return () => this.toggleDisability(!disable);
  }
}
<|MERGE_RESOLUTION|>--- conflicted
+++ resolved
@@ -1,179 +1,171 @@
-/*
- * https://github.com/morethanwords/tweb
- * Copyright (C) 2019-2021 Eduard Kuzmenko
- * https://github.com/morethanwords/tweb/blob/master/LICENSE
- */
-
-<<<<<<< HEAD
-import ripple from './ripple';
-import {LangPackKey, _i18n} from '../lib/langPack';
-import getDeepProperty from '../helpers/object/getDeepProperty';
-import rootScope from '../lib/rootScope';
-import apiManagerProxy from '../lib/mtproto/mtprotoworker';
-=======
-import ripple from "./ripple";
-import { LangPackKey, _i18n } from "../lib/langPack";
-import getDeepProperty from "../helpers/object/getDeepProperty";
-import rootScope from "../lib/rootScope";
-import apiManagerProxy from "../lib/mtproto/mtprotoworker";
-import ListenerSetter from "../helpers/listenerSetter";
->>>>>>> 16a38d3b
-
-export type CheckboxFieldOptions = {
-  text?: LangPackKey,
-  textArgs?: any[],
-  name?: string,
-  round?: boolean,
-  toggle?: boolean,
-  stateKey?: string,
-  stateValues?: any[],
-  disabled?: boolean,
-  checked?: boolean,
-  restriction?: boolean,
-  withRipple?: boolean,
-  withHover?: boolean,
-  listenerSetter?: ListenerSetter
-};
-export default class CheckboxField {
-  public input: HTMLInputElement;
-  public label: HTMLLabelElement;
-  public span: HTMLSpanElement;
-
-  constructor(options: CheckboxFieldOptions = {}) {
-    const label = this.label = document.createElement('label');
-    label.classList.add('checkbox-field');
-
-    if(options.restriction) {
-      label.classList.add('checkbox-field-restriction');
-    }
-
-    if(options.round) {
-      label.classList.add('checkbox-field-round');
-    }
-
-    if(options.disabled) {
-      this.toggleDisability(true);
-    }
-
-    const input = this.input = document.createElement('input');
-    input.classList.add('checkbox-field-input');
-    input.type = 'checkbox';
-    if(options.name) {
-      input.id = 'input-' + options.name;
-    }
-
-    if(options.checked) {
-      input.checked = true;
-    }
-
-    if(options.stateKey) {
-      let loaded = false;
-      const onChange = () => {
-        if(!loaded) {
-          return;
-        }
-
-        let value: any;
-        if(options.stateValues) {
-          value = options.stateValues[input.checked ? 1 : 0];
-        } else {
-          value = input.checked;
-        }
-
-        rootScope.managers.appStateManager.setByKey(options.stateKey, value);
-      };
-
-      apiManagerProxy.getState().then((state) => {
-        loaded = true;
-        const stateValue = getDeepProperty(state, options.stateKey);
-        let checked: boolean;
-        if(options.stateValues) {
-          checked = options.stateValues.indexOf(stateValue) === 1;
-        } else {
-          checked = stateValue;
-        }
-
-        this.setValueSilently(checked);
-      });
-
-      if(options.listenerSetter) options.listenerSetter.add(input)('change', onChange);
-      else input.addEventListener('change', onChange);
-    }
-
-    let span: HTMLSpanElement;
-    if(options.text) {
-      span = this.span = document.createElement('span');
-      span.classList.add('checkbox-caption');
-      _i18n(span, options.text, options.textArgs);
-    } else {
-      label.classList.add('checkbox-without-caption');
-    }
-
-    label.append(input);
-
-    if(options.toggle) {
-      label.classList.add('checkbox-field-toggle');
-
-      const toggle = document.createElement('div');
-      toggle.classList.add('checkbox-toggle');
-      label.append(toggle);
-    } else {
-      const box = document.createElement('div');
-      box.classList.add('checkbox-box');
-
-      const checkSvg = document.createElementNS('http://www.w3.org/2000/svg', 'svg');
-      checkSvg.classList.add('checkbox-box-check');
-      checkSvg.setAttributeNS(null, 'viewBox', '0 0 24 24');
-      const use = document.createElementNS('http://www.w3.org/2000/svg', 'use');
-      use.setAttributeNS(null, 'href', '#check');
-      use.setAttributeNS(null, 'x', '-1');
-      checkSvg.append(use);
-
-      const bg = document.createElement('div');
-      bg.classList.add('checkbox-box-background');
-
-      const border = document.createElement('div');
-      border.classList.add('checkbox-box-border');
-
-      box.append(border, bg, checkSvg);
-
-      label.append(box);
-    }
-
-    if(span) {
-      label.append(span);
-    }
-
-    if(options.withRipple) {
-      label.classList.add('checkbox-ripple', 'hover-effect');
-      ripple(label, undefined, undefined, true);
-      // label.prepend(input);
-    } else if(options.withHover) {
-      label.classList.add('hover-effect');
-    }
-  }
-
-  get checked() {
-    return this.input.checked;
-  }
-
-  set checked(checked: boolean) {
-    /* if(this.checked === checked) {
-      return;
-    } */
-
-    this.setValueSilently(checked);
-
-    const event = new Event('change', {bubbles: true, cancelable: true});
-    this.input.dispatchEvent(event);
-  }
-
-  public setValueSilently(checked: boolean) {
-    this.input.checked = checked;
-  }
-
-  public toggleDisability(disable: boolean) {
-    this.label.classList.toggle('checkbox-disabled', disable);
-    return () => this.toggleDisability(!disable);
-  }
-}
+/*
+ * https://github.com/morethanwords/tweb
+ * Copyright (C) 2019-2021 Eduard Kuzmenko
+ * https://github.com/morethanwords/tweb/blob/master/LICENSE
+ */
+
+import type ListenerSetter from '../helpers/listenerSetter';
+import ripple from './ripple';
+import {LangPackKey, _i18n} from '../lib/langPack';
+import getDeepProperty from '../helpers/object/getDeepProperty';
+import rootScope from '../lib/rootScope';
+import apiManagerProxy from '../lib/mtproto/mtprotoworker';
+
+export type CheckboxFieldOptions = {
+  text?: LangPackKey,
+  textArgs?: any[],
+  name?: string,
+  round?: boolean,
+  toggle?: boolean,
+  stateKey?: string,
+  stateValues?: any[],
+  disabled?: boolean,
+  checked?: boolean,
+  restriction?: boolean,
+  withRipple?: boolean,
+  withHover?: boolean,
+  listenerSetter?: ListenerSetter
+};
+export default class CheckboxField {
+  public input: HTMLInputElement;
+  public label: HTMLLabelElement;
+  public span: HTMLSpanElement;
+
+  constructor(options: CheckboxFieldOptions = {}) {
+    const label = this.label = document.createElement('label');
+    label.classList.add('checkbox-field');
+
+    if(options.restriction) {
+      label.classList.add('checkbox-field-restriction');
+    }
+
+    if(options.round) {
+      label.classList.add('checkbox-field-round');
+    }
+
+    if(options.disabled) {
+      this.toggleDisability(true);
+    }
+
+    const input = this.input = document.createElement('input');
+    input.classList.add('checkbox-field-input');
+    input.type = 'checkbox';
+    if(options.name) {
+      input.id = 'input-' + options.name;
+    }
+
+    if(options.checked) {
+      input.checked = true;
+    }
+
+    if(options.stateKey) {
+      let loaded = false;
+      const onChange = () => {
+        if(!loaded) {
+          return;
+        }
+
+        let value: any;
+        if(options.stateValues) {
+          value = options.stateValues[input.checked ? 1 : 0];
+        } else {
+          value = input.checked;
+        }
+
+        rootScope.managers.appStateManager.setByKey(options.stateKey, value);
+      };
+
+      apiManagerProxy.getState().then((state) => {
+        loaded = true;
+        const stateValue = getDeepProperty(state, options.stateKey);
+        let checked: boolean;
+        if(options.stateValues) {
+          checked = options.stateValues.indexOf(stateValue) === 1;
+        } else {
+          checked = stateValue;
+        }
+
+        this.setValueSilently(checked);
+      });
+
+      if(options.listenerSetter) options.listenerSetter.add(input)('change', onChange);
+      else input.addEventListener('change', onChange);
+    }
+
+    let span: HTMLSpanElement;
+    if(options.text) {
+      span = this.span = document.createElement('span');
+      span.classList.add('checkbox-caption');
+      _i18n(span, options.text, options.textArgs);
+    } else {
+      label.classList.add('checkbox-without-caption');
+    }
+
+    label.append(input);
+
+    if(options.toggle) {
+      label.classList.add('checkbox-field-toggle');
+
+      const toggle = document.createElement('div');
+      toggle.classList.add('checkbox-toggle');
+      label.append(toggle);
+    } else {
+      const box = document.createElement('div');
+      box.classList.add('checkbox-box');
+
+      const checkSvg = document.createElementNS('http://www.w3.org/2000/svg', 'svg');
+      checkSvg.classList.add('checkbox-box-check');
+      checkSvg.setAttributeNS(null, 'viewBox', '0 0 24 24');
+      const use = document.createElementNS('http://www.w3.org/2000/svg', 'use');
+      use.setAttributeNS(null, 'href', '#check');
+      use.setAttributeNS(null, 'x', '-1');
+      checkSvg.append(use);
+
+      const bg = document.createElement('div');
+      bg.classList.add('checkbox-box-background');
+
+      const border = document.createElement('div');
+      border.classList.add('checkbox-box-border');
+
+      box.append(border, bg, checkSvg);
+
+      label.append(box);
+    }
+
+    if(span) {
+      label.append(span);
+    }
+
+    if(options.withRipple) {
+      label.classList.add('checkbox-ripple', 'hover-effect');
+      ripple(label, undefined, undefined, true);
+      // label.prepend(input);
+    } else if(options.withHover) {
+      label.classList.add('hover-effect');
+    }
+  }
+
+  get checked() {
+    return this.input.checked;
+  }
+
+  set checked(checked: boolean) {
+    /* if(this.checked === checked) {
+      return;
+    } */
+
+    this.setValueSilently(checked);
+
+    const event = new Event('change', {bubbles: true, cancelable: true});
+    this.input.dispatchEvent(event);
+  }
+
+  public setValueSilently(checked: boolean) {
+    this.input.checked = checked;
+  }
+
+  public toggleDisability(disable: boolean) {
+    this.label.classList.toggle('checkbox-disabled', disable);
+    return () => this.toggleDisability(!disable);
+  }
+}