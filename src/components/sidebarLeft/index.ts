/*
 * https://github.com/morethanwords/tweb
 * Copyright (C) 2019-2021 Eduard Kuzmenko
 * https://github.com/morethanwords/tweb/blob/master/LICENSE
 */

import appImManager from '../../lib/appManagers/appImManager';
import rootScope from '../../lib/rootScope';
import {SearchGroup} from '../appSearch';
import Scrollable, {ScrollableX} from '../scrollable';
import InputSearch from '../inputSearch';
import SidebarSlider, {SliderSuperTab} from '../slider';
import TransitionSlider from '../transition';
import AppNewGroupTab from './tabs/newGroup';
import AppSearchSuper from '../appSearchSuper.';
import {DateData, fillTipDates} from '../../helpers/date';
import {MOUNT_CLASS_TO} from '../../config/debug';
import AppSettingsTab from './tabs/settings';
import AppNewChannelTab from './tabs/newChannel';
import AppContactsTab from './tabs/contacts';
import AppArchivedTab from './tabs/archivedTab';
import AppAddMembersTab from './tabs/addMembers';
import I18n, {i18n} from '../../lib/langPack';
import ButtonMenu, {ButtonMenuItemOptions, ButtonMenuItemOptionsVerifiable} from '../buttonMenu';
import CheckboxField from '../checkboxField';
import {IS_MOBILE_SAFARI} from '../../environment/userAgent';
import appNavigationController, {NavigationItem} from '../appNavigationController';
import findUpClassName from '../../helpers/dom/findUpClassName';
import findUpTag from '../../helpers/dom/findUpTag';
import App from '../../config/app';
import ButtonMenuToggle from '../buttonMenuToggle';
import sessionStorage from '../../lib/sessionStorage';
import {attachClickEvent, CLICK_EVENT_NAME, simulateClickEvent} from '../../helpers/dom/clickEvent';
import ButtonIcon from '../buttonIcon';
import confirmationPopup from '../confirmationPopup';
import type SortedUserList from '../sortedUserList';
import Button, {ButtonOptions, replaceButtonIcon} from '../button';
import noop from '../../helpers/noop';
import ripple from '../ripple';
import indexOfAndSplice from '../../helpers/array/indexOfAndSplice';
import formatNumber from '../../helpers/number/formatNumber';
import {AppManagers} from '../../lib/appManagers/managers';
import themeController from '../../helpers/themeController';
import contextMenuController from '../../helpers/contextMenuController';
import appDialogsManager, {DIALOG_LIST_ELEMENT_TAG} from '../../lib/appManagers/appDialogsManager';
import apiManagerProxy from '../../lib/mtproto/mtprotoworker';
import SettingSection, {SettingSectionOptions} from '../settingSection';
import {FOLDER_ID_ARCHIVE, TEST_NO_STORIES} from '../../lib/mtproto/mtproto_config';
import mediaSizes from '../../helpers/mediaSizes';
import {doubleRaf, fastRaf} from '../../helpers/schedulers';
import {getInstallPrompt} from '../../helpers/dom/installPrompt';
import liteMode from '../../helpers/liteMode';
import AppPowerSavingTab from './tabs/powerSaving';
import AppMyStoriesTab from './tabs/myStories';
import {joinDeepPath} from '../../helpers/object/setDeepProperty';
import Icon, {getIconContent} from '../icon';
import AppSelectPeers from '../appSelectPeers';
import setBadgeContent from '../../helpers/setBadgeContent';
import createBadge from '../../helpers/createBadge';
import {MyDocument} from '../../lib/appManagers/appDocsManager';
import getAttachMenuBotIcon from '../../lib/appManagers/utils/attachMenuBots/getAttachMenuBotIcon';
import wrapEmojiText from '../../lib/richTextProcessor/wrapEmojiText';
import flatten from '../../helpers/array/flatten';
import EmojiTab from '../emoticonsDropdown/tabs/emoji';
import {EmoticonsDropdown} from '../emoticonsDropdown';
import cloneDOMRect from '../../helpers/dom/cloneDOMRect';
import {AccountEmojiStatuses, EmojiStatus, User} from '../../layer';
import filterUnique from '../../helpers/array/filterUnique';
import {Middleware, MiddlewareHelper} from '../../helpers/middleware';
import wrapEmojiStatus from '../wrappers/emojiStatus';
import {makeMediaSize} from '../../helpers/mediaSize';
import ReactionElement from '../chat/reaction';
import setBlankToAnchor from '../../lib/richTextProcessor/setBlankToAnchor';
import AccountController from '../../lib/accounts/accountController';
import {ActiveAccountNumber} from '../../lib/accounts/types';
import {MAX_ACCOUNTS, MAX_ACCOUNTS_FREE} from '../../lib/accounts/constants';
import {getCurrentAccount} from '../../lib/accounts/getCurrentAccount';
import {createProxiedManagersForAccount} from '../../lib/appManagers/getProxiedManagers';
import limitSymbols from '../../helpers/string/limitSymbols';
import attachFloatingButtonMenu from '../floatingButtonMenu';
import filterAsync from '../../helpers/array/filterAsync';
import pause from '../../helpers/schedulers/pause';
import AccountsLimitPopup from './accountsLimitPopup';
import {changeAccount} from '../../lib/accounts/changeAccount';
import {UiNotificationsManager} from '../../lib/appManagers/uiNotificationsManager';
<<<<<<< HEAD
import {updateStorageForWebA} from '../../lib/updateStorageForWebA';
import {renderFoldersSidebarContent} from './foldersSidebarContent';
import SolidJSHotReloadGuardProvider from '../../lib/solidjs/hotReloadGuardProvider';
import SwipeHandler, {getEvent} from '../swipeHandler';
import clamp from '../../helpers/number/clamp';
import {animateValue} from '../mediaEditor/utils';
import throttle from '../../helpers/schedulers/throttle';
import AppChatFoldersTab from './tabs/chatFolders';
import {SliderSuperTabConstructable} from '../sliderTab';
import SettingsSliderPopup from './settingsSliderPopup';
import AppEditFolderTab from './tabs/editFolder';
import {addShortcutListener} from '../mediaEditor/shortcutListener';
import tsNow from '../../helpers/tsNow';
import {toastNew} from '../toast';
=======
>>>>>>> 0d7f9485

export const LEFT_COLUMN_ACTIVE_CLASSNAME = 'is-left-column-shown';

type SearchInitResult = {
  open: (focus?: boolean) => void;
  close: () => void;
}

export class AppSidebarLeft extends SidebarSlider {
  private chatListContainer: HTMLElement;
  private buttonsContainer: HTMLElement;
  private toolsBtn: HTMLElement;
  private backBtn: HTMLButtonElement;
  public inputSearch: InputSearch;

  public archivedCount: HTMLSpanElement;
  private totalNotificationsCount: HTMLSpanElement;
  public rect: DOMRect;

  private newBtnMenu: HTMLElement;

  private searchGroups: {[k in 'contacts' | 'globalContacts' | 'messages' | 'people' | 'recent']: SearchGroup} = {} as any;
  private searchSuper: AppSearchSuper;
  private searchInitResult: SearchInitResult;
  private isSearchActive = false;
  private searchTriggerWhenCollapsed: HTMLElement;

  private updateBtn: HTMLElement;
  private hasUpdate: boolean;

  private onResize: () => void;

  constructor() {
    super({
      sidebarEl: document.getElementById('column-left') as HTMLDivElement,
      navigationType: 'left'
    });
  }

  construct(managers: AppManagers) {
    this.managers = managers;
    // this._selectTab(0); // make first tab as default
    const mainMiddleware = this.middlewareHelper.get();
    const foldersSidebar = document.getElementById('folders-sidebar');
    renderFoldersSidebarContent(foldersSidebar, SolidJSHotReloadGuardProvider, mainMiddleware);

    this.chatListContainer = document.getElementById('chatlist-container');
    this.inputSearch = new InputSearch();
    (this.inputSearch.input as HTMLInputElement).placeholder = ' ';
    const sidebarHeader = this.sidebarEl.querySelector('.item-main .sidebar-header');
    sidebarHeader.append(this.inputSearch.container);

    // this.toolsBtn = this.sidebarEl.querySelector('.sidebar-tools-button') as HTMLButtonElement;
    this.backBtn = this.sidebarEl.querySelector('.sidebar-back-button') as HTMLButtonElement;

    injectMediaEditorLangPack();

    this.toolsBtn = this.createToolsMenu();

    this.toolsBtn.classList.add('sidebar-tools-button', 'is-visible');
    this.totalNotificationsCount = createBadge('span', 20, 'primary');
    this.toolsBtn.append(this.totalNotificationsCount);

    // If it has z-index to early, the browser makes it shift a few times before showing it properly in its position (on very large screens)
    // Doesn't solve the blinking, which doesn't seem to appear when the project is built
    pause(1000).then(() => {
      this.sidebarEl.classList.add('can-menu-have-z-index');
    });

    rootScope.addEventListener('notification_count_update', async() => {
      const notificationsCount = await UiNotificationsManager.getNotificationsCountForAllAccounts();
      const count = Object.entries(notificationsCount).reduce(
        (prev, [accountNumber, count]) =>
          prev +
          (+accountNumber !== getCurrentAccount() ? count || 0 : 0)
        , 0);

      setBadgeContent(this.totalNotificationsCount, '' + (count || ''));
    });

    this.backBtn.parentElement.insertBefore(this.toolsBtn, this.backBtn);

    this.buttonsContainer = this.backBtn.parentElement;

    this.newBtnMenu = this.createNewChatsMenuButton();
    sidebarHeader.nextElementSibling.append(this.newBtnMenu);

    this.updateBtn = document.createElement('div');
    this.updateBtn.className = 'btn-circle rp btn-corner z-depth-1 btn-update is-hidden';
    this.updateBtn.tabIndex = -1;
    ripple(this.updateBtn);
    this.updateBtn.append(i18n('Update'));

    attachClickEvent(this.updateBtn, () => {
      if(this.updateBtn.classList.contains('is-hidden')) {
        return;
      }

      location.reload();
    });

    sidebarHeader.nextElementSibling.append(this.updateBtn);

    this.inputSearch.input.addEventListener('focus', () => this.initSearch(), {once: true});

    this.archivedCount = createBadge('span', 24, 'gray');
    this.archivedCount.classList.add('archived-count');

    rootScope.addEventListener('folder_unread', (folder) => {
      if(folder.id === FOLDER_ID_ARCHIVE) {
        // const count = folder.unreadMessagesCount;
        const count = folder.unreadPeerIds.size;
        setBadgeContent(this.archivedCount, count ? '' + formatNumber(count, 1) : '');
      }
    });

    let statusMiddlewareHelper: MiddlewareHelper, fireOnNew: boolean;
    const premiumMiddlewareHelper = this.getMiddleware().create();
    const statusBtnIcon = ButtonIcon(' sidebar-emoji-status', {noRipple: true});
    attachClickEvent(statusBtnIcon, () => {
      const emojiTab = new EmojiTab({
        noRegularEmoji: true,
        managers: rootScope.managers,
        mainSets: () => {
          const defaultStatuses = this.managers.appStickersManager.getLocalStickerSet('inputStickerSetEmojiDefaultStatuses')
          .then((stickerSet) => {
            return stickerSet.documents.map((doc) => doc.id);
          });

          const convertEmojiStatuses = (emojiStatuses: AccountEmojiStatuses) => {
            return (emojiStatuses as AccountEmojiStatuses.accountEmojiStatuses)
            .statuses
            .map((status) => (status as EmojiStatus.emojiStatus).document_id)
            .filter(Boolean);
          };

          return [
            Promise.all([
              defaultStatuses,
              this.managers.appUsersManager.getRecentEmojiStatuses().then(convertEmojiStatuses),
              this.managers.appUsersManager.getDefaultEmojiStatuses().then(convertEmojiStatuses),
              this.managers.appEmojiManager.getRecentEmojis('custom')
            ]).then((arrays) => {
              return filterUnique(flatten(arrays));
            })
          ];
        },
        onClick: async(emoji) => {
          emoticonsDropdown.hideAndDestroy();

          const noStatus = getIconContent('star') === emoji.emoji;
          let emojiStatus: EmojiStatus;
          if(noStatus) {
            emojiStatus = {
              _: 'emojiStatusEmpty'
            };
          } else {
            emojiStatus = {
              _: 'emojiStatus',
              document_id: emoji.docId
            };

            fireOnNew = true;
          }

          this.managers.appUsersManager.updateEmojiStatus(emojiStatus);
        },
        canHaveEmojiTimer: true
      });

      const emoticonsDropdown = new EmoticonsDropdown({
        tabsToRender: [emojiTab],
        customParentElement: document.body,
        getOpenPosition: () => {
          const rect = statusBtnIcon.getBoundingClientRect();
          const cloned = cloneDOMRect(rect);
          cloned.left = rect.left + rect.width / 2;
          cloned.top = rect.top + rect.height / 2;
          return cloned;
        }
      });

      const textColor = 'primary-color';

      emoticonsDropdown.setTextColor(textColor);

      emoticonsDropdown.addEventListener('closed', () => {
        emoticonsDropdown.hideAndDestroy();
      });

      emoticonsDropdown.onButtonClick();

      emojiTab.initPromise.then(() => {
        const emojiElement = Icon('star', 'super-emoji-premium-icon');
        emojiElement.style.color = `var(--${textColor})`;

        const category = emojiTab.getCustomCategory();

        emojiTab.addEmojiToCategory({
          category,
          element: emojiElement,
          batch: false,
          prepend: true
          // active: !iconEmojiId
        });

        // if(iconEmojiId) {
        //   emojiTab.setActive({docId: iconEmojiId, emoji: ''});
        // }
      });
    });

    const wrapStatus = async(middleware: Middleware) => {
      const user = apiManagerProxy.getUser(rootScope.myId.toUserId());
      const emojiStatus = user.emoji_status as EmojiStatus.emojiStatus;
      if(!emojiStatus) {
        statusBtnIcon.replaceChildren();
        replaceButtonIcon(statusBtnIcon, 'star');
        return;
      }

      fireOnNew && ReactionElement.fireAroundAnimation({
        middleware: statusMiddlewareHelper?.get() || this.getMiddleware(),
        reaction: {
          _: 'reactionCustomEmoji',
          document_id: emojiStatus.document_id
        },
        sizes: {
          genericEffect: 26,
          genericEffectSize: 100,
          size: 22 + 18,
          effectSize: 80
        },
        stickerContainer: statusBtnIcon,
        cache: statusBtnIcon as any,
        textColor: 'primary-color'
      });

      fireOnNew = false;

      const container = await wrapEmojiStatus({
        wrapOptions: {
          middleware
        },
        emojiStatus,
        size: makeMediaSize(24, 24)
      });

      container.classList.replace('emoji-status', 'sidebar-emoji-status-emoji');

      statusBtnIcon.replaceChildren(container);
    };

    const onPremium = async(isPremium: boolean) => {
      premiumMiddlewareHelper.clean();
      const middleware = premiumMiddlewareHelper.get();
      if(isPremium) {
        await wrapStatus((statusMiddlewareHelper = middleware.create()).get());
        if(!middleware()) return;
        sidebarHeader.append(statusBtnIcon);

        const onEmojiStatusChange = () => {
          const oldStatusMiddlewareHelper = statusMiddlewareHelper;
          wrapStatus((statusMiddlewareHelper = middleware.create()).get())
          .finally(() => {
            oldStatusMiddlewareHelper.destroy();
          });
        };

        rootScope.addEventListener('emoji_status_change', onEmojiStatusChange);

        middleware.onClean(() => {
          rootScope.removeEventListener('emoji_status_change', onEmojiStatusChange);
        });
      } else {
        statusBtnIcon.remove();
      }

      appDialogsManager.resizeStoriesList?.();
    };

    appImManager.addEventListener('premium_toggle', onPremium);
    if(rootScope.premium) onPremium(true);

    this.managers.appUsersManager.getTopPeers('correspondents');

    // Focus search input by pressing Escape
    const navigationItem: NavigationItem = {
      type: 'global-search-focus',
      onPop: () => {
        setTimeout(() => {
          if(this.isAnimatingCollapse) return;
          this.initSearch().open();
        }, 0);

        return false;
      },
      noHistory: true
    };
    appNavigationController.pushItem(navigationItem);

    apiManagerProxy.getState().then((state) => {
      if(!state.keepSigned) {
        return;
      }

      const CHECK_UPDATE_INTERVAL = 1800e3;
      const checkUpdateInterval = setInterval(() => {
        fetch('version', {cache: 'no-cache'})
        .then((res) => (res.status === 200 && res.ok && res.text()) || Promise.reject())
        .then((text) => {
          if(text !== App.versionFull) {
            this.hasUpdate = true;
            clearInterval(checkUpdateInterval);

            if(!this.newBtnMenu.classList.contains('is-hidden')) {
              this.updateBtn.classList.remove('is-hidden');
            }
          }
        })
        .catch(noop);
      }, CHECK_UPDATE_INTERVAL);
    });

    this.onResize = () => {
      const rect = this.rect = this.tabsContainer.getBoundingClientRect();
      document.documentElement.style.setProperty('--left-column-width', rect.width + 'px');
    };

    fastRaf(this.onResize);
    mediaSizes.addEventListener('resize', this.onResize);

    this.searchTriggerWhenCollapsed = document.createElement('div');
    this.searchTriggerWhenCollapsed.className = 'sidebar-header-search-trigger';
    this.searchTriggerWhenCollapsed.append(ButtonIcon('search'));
    this.searchTriggerWhenCollapsed.addEventListener('click', () => {
      this.initSearch().open();
    });

    this.buttonsContainer.parentElement.prepend(this.searchTriggerWhenCollapsed);

    const sidebarOverlay = document.querySelector('.sidebar-left-overlay');
    sidebarOverlay.addEventListener('click', () => {
      this.closeEverythingInisde();
    });

    this.initSidebarResize();
    appDialogsManager.onForumTabToggle = () => {
      this.onSomethingOpenInsideChange();
    }

    addShortcutListener(['ctrl+f', 'alt+f', 'meta+f'], () => {
      if(appNavigationController.findItemByType('popup')) return;
      this.initSearch().open();
    });
  }

  public isCollapsed() {
    return this.sidebarEl.classList.contains('is-collapsed')
  }

  public hasFoldersSidebar() {
    return document.body.classList.contains('has-folders-sidebar')
  }

  public onCollapsedChange(canShowCtrlFTip = false) {
    this.chatListContainer.parentElement.classList.toggle('fade', this.isCollapsed());
    this.chatListContainer.parentElement.classList.toggle('zoom-fade', !this.isCollapsed());
    appDialogsManager.xd.toggleAvatarUnreadBadges(this.isCollapsed(), undefined);

    if(canShowCtrlFTip && this.isCollapsed() && !this.hasFoldersSidebar()) {
      this.showCtrlFTip();
    }
  }

  public hasSomethingOpenInside() {
    return this.hasTabsInNavigation() || this.isSearchActive || !!appDialogsManager.forumTab;
  }

  public closeEverythingInisde() {
    this.closeSearch();
    appDialogsManager.toggleForumTab();
    return this.closeAllTabs();
  }

  private isAnimatingCollapse = false;
  private onSomethingOpenInsideChange = (closingSearch = false, force = false) => {
    const wasFloating = this.sidebarEl.classList.contains('has-open-tabs');
    const isFloating = force || this.hasSomethingOpenInside();
    const isCollapsed = this.isCollapsed();

    this.sidebarEl.classList.toggle('has-open-tabs', isFloating);
    this.sidebarEl.classList.toggle('has-real-tabs', this.hasTabsInNavigation());
    this.sidebarEl.classList.toggle('has-forum-open', !!appDialogsManager.forumTab);

    const sidebarPlaceholder = document.querySelector('.sidebar-left-placeholder');

    if(!isCollapsed && !this.hasSomethingOpenInside()) {
      pause(300).then(() => {
        // Mainly for stories when changing tabs view left <-> top
        rootScope.dispatchEvent('resizing_left_sidebar');
      });
      return;
    }

    if(wasFloating === isFloating) return;


    const WIDTH_WHEN_COLLAPSED = 80;
    const FULL_WIDTH = 420;
    const ANIMATION_TIME = 200;
    // Need to wait until the sliding animation is finish, this one needs to be faster to avoid random layout shifting
    const DELAY_AFTER_ANIMATION = 150;

    if(isFloating) {
      this.sidebarEl.classList.add(
        'force-hide-large-content',
        'force-hide-menu',
        'force-chatlist-thin'
      );
      !this.isSearchActive && this.sidebarEl.classList.add('force-hide-search');

      this.isAnimatingCollapse = true;
      animateValue(WIDTH_WHEN_COLLAPSED, FULL_WIDTH, ANIMATION_TIME, (value) => {
        this.sidebarEl.style.setProperty('--sidebar-left-width-when-collapsed', value + 'px');
      }, {
        onEnd: async() => {
          await pause(DELAY_AFTER_ANIMATION);
          this.isAnimatingCollapse = false;
          this.sidebarEl.style.removeProperty('--sidebar-left-width-when-collapsed');
          this.sidebarEl.classList.remove(
            'force-hide-large-content',
            'force-hide-menu',
            'force-hide-search',
            'force-chatlist-thin'
          );
        }
      });
      appDialogsManager.xd.toggleAvatarUnreadBadges(false, undefined);
    } else {
      sidebarPlaceholder.classList.add('keep-active');
      this.sidebarEl.classList.add(
        'force-fixed',
        'hide-add-folders',
        'force-chatlist-thin'
      );
      closingSearch && this.sidebarEl.classList.add('animate-search-out');

      this.buttonsContainer.classList.add('force-static', 'is-visible');
      closingSearch && this.hasFoldersSidebar() && this.toolsBtn.parentElement.firstElementChild.classList.add('state-back');

      this.isAnimatingCollapse = true;
      animateValue(FULL_WIDTH, WIDTH_WHEN_COLLAPSED, ANIMATION_TIME, (value) => {
        this.sidebarEl.style.setProperty('--sidebar-left-width-when-collapsed', value + 'px');
      }, {
        onEnd: async() => {
          await pause(DELAY_AFTER_ANIMATION);
          this.sidebarEl.style.removeProperty('--sidebar-left-width-when-collapsed');
          this.sidebarEl.classList.remove(
            'force-fixed',
            'hide-add-folders',
            'animate-search-out',
            'force-chatlist-thin'
          );
          sidebarPlaceholder.classList.remove('keep-active');

          appDialogsManager.xd.toggleAvatarUnreadBadges(true, undefined);
          this.buttonsContainer.classList.remove('force-static');
          this.buttonsContainer.classList.remove('is-visible');
          this.buttonsContainer.style.transition = 'none';

          pause(200).then(() => {
            this.buttonsContainer.style.removeProperty('transition');
            this.isAnimatingCollapse = false;
            if(this.isSearchActive) return;
            this.toolsBtn.parentElement.firstElementChild.classList.toggle('state-back', false);
          });
        }
      });
    }
  }

  public showCtrlFTip() {
    const DATE_KEY = 'ctrlf-toast-to-show-again';
    const showAgain = parseInt(localStorage.getItem(DATE_KEY));
    const now = tsNow(true);

    if(showAgain && now < showAgain) return;

    toastNew({
      langPackKey: 'CtrlFSearchTip'
    });
    // Show once between 1 week to 2 months
    const waitSeconds = (Math.round(Math.random() * 7 * 7) + 7) * 24 * 60 * 60;
    localStorage.setItem(DATE_KEY, now + waitSeconds + '');
  }

  private initSidebarResize() {
    this.onTabsCountChange = () => {
      this.onSomethingOpenInsideChange();
    }

    const MIN_SIDEBAR_WIDTH = 260;
    const MAX_SIDEBAR_WIDTH = 420;

    const resizeHandle = document.createElement('div');
    resizeHandle.classList.add('sidebar-resize-handle');
    this.sidebarEl.append(resizeHandle);

    const throttledSetToStorage = throttle((width: number) => {
      localStorage.setItem('sidebar-left-width', width + '');
    }, 200);

    new SwipeHandler({
      element: resizeHandle,
      setCursorTo: document.body,
      onStart: () => {
        resizeHandle.classList.add('is-active');
        document.body.classList.add('resizing-left-sidebar');
      },
      onSwipe: (_, __, _e) => {
        const e = getEvent(_e);
        const rect = this.sidebarEl.getBoundingClientRect();

        const width = e.clientX - rect.left;
        const clampedWidth = Math.round(clamp(width, MIN_SIDEBAR_WIDTH, MAX_SIDEBAR_WIDTH));

        document.documentElement.style.setProperty('--current-sidebar-left-width', clampedWidth + 'px');
        this.onResize();
        rootScope.dispatchEvent('resizing_left_sidebar');

        const wasCollapsed = this.isCollapsed();
        const isCollapsed = !this.hasSomethingOpenInside() && width < MIN_SIDEBAR_WIDTH * 0.65;
        this.sidebarEl.classList.toggle('is-collapsed', isCollapsed);

        if(isCollapsed !== wasCollapsed)
          this.onCollapsedChange(true);

        appImManager.adjustChatPatternBackground();

        throttledSetToStorage(isCollapsed ? 0 : clampedWidth);
      },
      onReset: () => {
        resizeHandle.classList.remove('is-active');
        document.body.classList.remove('resizing-left-sidebar');
      }
    })
  }

  public createToolsMenu(mountTo?: HTMLElement, closeBefore?: boolean) {
    const closeTabsBefore = async(clb: () => void) => {
      if(closeBefore) {
        this.closeEverythingInisde() && await pause(200);
      }

      clb();
    }

    injectMediaEditorLangPack();

    const btnArchive: typeof menuButtons[0] = {
      icon: 'archive',
      text: 'ArchivedChats',
      onClick: () => {
        closeTabsBefore(() => {
          this.createTab(AppArchivedTab).open();
        });
      },
      verify: async() => {
        const folder = await this.managers.dialogsStorage.getFolderDialogs(FOLDER_ID_ARCHIVE, false);
        const hasArchiveStories = await this.managers.appStoriesManager.hasArchive();
        return !!folder.length || hasArchiveStories || !(await this.managers.dialogsStorage.isDialogsLoaded(FOLDER_ID_ARCHIVE));
      }
    };

    const onContactsClick = () => {
      closeTabsBefore(() => {
        this.createTab(AppContactsTab).open();
      });
    };

    const moreSubmenu = this.createSubmenuHelper({
      text: 'MultiAccount.More',
      icon: 'more'
    }, () => this.createMoreSubmenu(moreSubmenu, closeTabsBefore));

    const newSubmenu = this.createSubmenuHelper({
      text: 'CreateANew',
      icon: 'edit',
      verify: () => this.isCollapsed(),
      separator: true
    }, () => this.createNewChatsSubmenu());

    const menuButtons: (ButtonMenuItemOptions & {verify?: () => boolean | Promise<boolean>})[] = [{
      icon: 'plus',
      text: 'MultiAccount.AddAccount',
      onClick: async(e) => {
        const totalAccounts = await AccountController.getTotalAccounts();
        if(totalAccounts >= MAX_ACCOUNTS) return;

        const hasSomeonePremium = await apiManagerProxy.hasSomeonePremium();

        if(totalAccounts === MAX_ACCOUNTS_FREE && !hasSomeonePremium) {
          new AccountsLimitPopup().show();
          return;
        }

        sessionStorage.set({previous_account: getCurrentAccount()});
        if(!e.ctrlKey) {
          appImManager.goOffline();

          sessionStorage.set({should_animate_auth: 1});

          const chatsPageEl = document.querySelector('.page-chats');
          chatsPageEl.classList.add('main-screen-exit');
          await doubleRaf();
          chatsPageEl.classList.add('main-screen-exiting');
          await pause(200);
        }

        changeAccount((totalAccounts + 1) as ActiveAccountNumber, e.ctrlKey);
      },
      verify: async() => {
        const totalAccounts = await AccountController.getTotalAccounts();
        return totalAccounts < MAX_ACCOUNTS;
      }
    }, newSubmenu.menuBtnOptions, {
      icon: 'savedmessages',
      text: 'SavedMessages',
      onClick: () => {
        setTimeout(() => { // menu doesn't close if no timeout (lol)
          appImManager.setPeer({
            peerId: appImManager.myId
          });
        }, 0);
      },
      separator: true
    }, btnArchive, {
      icon: 'stories',
      text: 'MyStories.Title',
      onClick: () => {
        closeTabsBefore(() => {
          this.createTab(AppMyStoriesTab).open();
        });
      },
      verify: () => !TEST_NO_STORIES
    }, {
      icon: 'user',
      text: 'Contacts',
      onClick: onContactsClick
    }, {
      id: 'manage-filters',
      icon: 'folder',
      text: 'ManageFilters',
      onClick: () => {
        closeTabsBefore(() => {
          this.createTab(AppChatFoldersTab).open();
        });
      }
    }, {
      icon: 'settings',
      text: 'Settings',
      separator: true,
      onClick: () => {
        closeTabsBefore(() => {
          this.createTab(AppSettingsTab).open();
        });
      }
<<<<<<< HEAD
    }, moreSubmenu.menuBtnOptions];
=======
    }, {
      icon: 'more',
      regularText: more,
      onClick: () => {}
    }];
>>>>>>> 0d7f9485

    const filteredButtons = menuButtons.filter(Boolean);
    const filteredButtonsSliced = filteredButtons.slice();
    const buttonMenuToggle = ButtonMenuToggle({
      direction: 'bottom-right',
      buttons: filteredButtons,
      container: mountTo,
      onOpenBefore: async() => {
        const attachMenuBots = await this.managers.appAttachMenuBotsManager.getAttachMenuBots();
        const buttons = filteredButtonsSliced.slice();
        const attachMenuBotsButtons = attachMenuBots.filter((attachMenuBot) => {
          return attachMenuBot.pFlags.show_in_side_menu;
        }).map((attachMenuBot) => {
          const icon = getAttachMenuBotIcon(attachMenuBot);
          const button: typeof buttons[0] = {
            regularText: wrapEmojiText(attachMenuBot.short_name),
            onClick: () => {
              appImManager.openWebApp({
                attachMenuBot,
                botId: attachMenuBot.bot_id,
                isSimpleWebView: true,
                fromSideMenu: true
              });
            },
            iconDoc: icon?.icon as MyDocument,
            new: attachMenuBot.pFlags.side_menu_disclaimer_needed || attachMenuBot.pFlags.inactive
          };

          return button;
        });

        function wrapUserName(user: User.user) {
          let name = user.first_name;
          if(user.last_name) name += ' ' + user.last_name;

          name = limitSymbols(name, 15, 18);
          return wrapEmojiText(name);
        }

        const targetIdx = buttons.findIndex(btn => btn.id === 'manage-filters');
        buttons[targetIdx].separator = !!attachMenuBotsButtons.length;
        buttons.splice(targetIdx, 0, ...attachMenuBotsButtons);
        buttons[targetIdx].separator = true;

        const totalAccounts = await AccountController.getTotalAccounts();
        const notificationsCount = await UiNotificationsManager.getNotificationsCountForAllAccounts();
        const accountButtons: typeof buttons = [];
        for(let i = 1; i <= totalAccounts; i++) {
          const accountNumber = i as ActiveAccountNumber;
          if(accountNumber === getCurrentAccount()) {
            const user = await this.managers.appUsersManager.getSelf();
            accountButtons.push({
              avatarInfo: {
                accountNumber: getCurrentAccount(),
                peerId: rootScope.myId.toPeerId()
              },
              regularText: wrapUserName(user),
              onClick: () => {
                closeTabsBefore(() => {
                  this.createTab(AppSettingsTab).open();
                });
              }
            });
          } else {
            const otherManagers = createProxiedManagersForAccount(accountNumber);
            const accountData = await AccountController.get(accountNumber)
            const peerId = accountData?.userId?.toPeerId();
            const user = await otherManagers.appUsersManager.getSelf();

            const content = document.createElement('span');
            content.append(wrapUserName(user));

            if(notificationsCount[accountNumber]) {
              const badge = createBadge('span', 20, 'primary');
              setBadgeContent(badge, '' + notificationsCount[accountNumber]);
              content.append(badge);
            }

            accountButtons.push({
              avatarInfo: {
                accountNumber,
                peerId,
                peer: user
              },
              className: 'btn-menu-account-item',
              regularText: content,
              onClick: async(e) => {
                if(!e.ctrlKey) {
                  appImManager.goOffline();

                  const chatListEl = document.querySelector('.chatlist-container')?.firstElementChild;
                  chatListEl.classList.add('chatlist-exit');
                  await doubleRaf();
                  chatListEl.classList.add('chatlist-exiting');
                  await pause(200);
                }
                changeAccount(accountNumber, e.ctrlKey);
              }
            });
          }
        }
<<<<<<< HEAD
=======

        buttons.splice(0, 0, ...accountButtons);

        filteredButtons.splice(0, filteredButtons.length, ...buttons);
      },
      onOpen: (e, btnMenu) => {
        const isDarkModeEnabled = () => themeController.getTheme().name === 'night';
        const toggleTheme = () => {
          const item = btns[0].element;
          const icon = item.querySelector('.tgico');
          const rect = icon.getBoundingClientRect();
          themeController.switchTheme(isDarkModeEnabled() ? 'day' : 'night', {
            x: rect.left + rect.width / 2,
            y: rect.top + rect.height / 2
          });
        };

        const darkModeText = document.createElement('span');
        darkModeText.append(i18n(isDarkModeEnabled() ? 'DisableDarkMode': 'EnableDarkMode'));
        const animationsText = document.createElement('span');

        const btns: ButtonMenuItemOptionsVerifiable[] = [{
          icon: 'darkmode',
          regularText: darkModeText,
          onClick: () => {}
        }, {
          id: 'animations-toggle',
          icon: 'animations',
          regularText: animationsText,
          onClick: () => {
            toggleAnimations();
          },
          verify: () => !liteMode.isEnabled()
        }, {
          icon: 'animations',
          text: 'LiteMode.Title',
          onClick: () => {
            this.createTab(AppPowerSavingTab).open();
          },
          verify: () => liteMode.isEnabled()
        }, {
          icon: 'aversion',
          text: 'ChatList.Menu.SwitchTo.A',
          onClick: () => {
            Promise.all([
              sessionStorage.set({kz_version: 'Z'}),
              sessionStorage.delete('tgme_sync')
            ]).then(() => {
              location.href = 'https://web.telegram.org/a/';
            });
          },
          separator: App.isMainDomain,
          verify: () => App.isMainDomain
        }, {
          icon: 'help',
          text: 'TelegramFeatures',
          onClick: () => {
            const url = I18n.format('TelegramFeaturesUrl', true);
            appImManager.openUrl(url);
          },
          separator: !App.isMainDomain
        }, {
          icon: 'bug',
          text: 'ReportBug',
          onClick: () => {
            const a = document.createElement('a');
            setBlankToAnchor(a);
            a.href = 'https://bugs.telegram.org/?tag_ids=40&sort=time';
            document.body.append(a);
            a.click();
            setTimeout(() => {
              a.remove();
            }, 0);
          }
        }, {
          icon: 'plusround',
          text: 'PWA.Install',
          onClick: () => {
            const installPrompt = getInstallPrompt();
            installPrompt?.();
          },
          verify: () => !!getInstallPrompt()
        }];

        function hasAnimations() {
          return !rootScope.settings.liteMode.animations;
        }

        async function initAnimationsToggleIcon() {
          updateAnimationsToggleButton(hasAnimations());
        }

        async function toggleAnimations() {
          updateAnimationsToggleButton(!hasAnimations());
          rootScope.managers.appStateManager.setByKey(
            joinDeepPath('settings', 'liteMode', 'animations'),
            hasAnimations() // The value is already reversed
          );
        }

        async function updateAnimationsToggleButton(enabled: boolean) {
          const animationToggleButton = btns.find(button => button.id === 'animations-toggle')?.element;
          if(!animationToggleButton) return;

          const icon = animationToggleButton.querySelector('.tgico');
          enabled ?
            icon?.classList.add('animations-icon-off') :
            icon?.classList.remove('animations-icon-off');

          animationsText.replaceChildren(i18n(enabled ? 'DisableAnimations' : 'EnableAnimations'));
        }

        const moreBtn = filteredButtons.find(item => item.icon === 'more');
        moreBtn.element.addEventListener(CLICK_EVENT_NAME, (e) => {
          e.stopPropagation();
        }, true);
        moreBtn.element.classList.add('disable-click');
        removeSubmenuListener = attachFloatingButtonMenu({
          element: moreBtn.element,
          direction: 'right-start',
          createMenu: async() => {
            const filtered = await filterAsync(btns, (button) => button?.verify ? button.verify() ?? false : true);
            const menu = await ButtonMenu({
              buttons: filtered
            });

            menu.append(getVersionLink());
            menu.classList.add('sidebar-tools-submenu');

            const darkModeBtn = btns[0].element;
            darkModeBtn.addEventListener(CLICK_EVENT_NAME, (e) => {
              e.stopPropagation();
              toggleTheme();
              pause(20).then(() => contextMenuController.close());
            }, true);

            initAnimationsToggleIcon();

            return menu;
          },
          offset: [-5, -5],
          triggerEvent: 'mouseenter'
        });

        btnArchive.element?.append(this.archivedCount);
      },
      onClose: () => {
        removeSubmenuListener?.();
      },
      noIcon: true
    });

    this.toolsBtn.classList.add('sidebar-tools-button', 'is-visible');
    this.totalNotificationsCount = createBadge('span', 20, 'primary');
    this.toolsBtn.append(this.totalNotificationsCount);

    rootScope.addEventListener('notification_count_update', async() => {
      const notificationsCount = await UiNotificationsManager.getNotificationsCountForAllAccounts();
      const count = Object.entries(notificationsCount).reduce(
        (prev, [accountNumber, count]) =>
          prev +
          (+accountNumber !== getCurrentAccount() ? count || 0 : 0)
        , 0);

      setBadgeContent(this.totalNotificationsCount, '' + (count || ''));
    });

    this.backBtn.parentElement.insertBefore(this.toolsBtn, this.backBtn);

    this.newBtnMenu = ButtonMenuToggle({
      direction: 'top-left',
      buttons: [{
        icon: 'newchannel',
        text: 'NewChannel',
        onClick: () => {
          this.createTab(AppNewChannelTab).open();
        }
      }, {
        icon: 'newgroup',
        text: 'NewGroup',
        onClick: onNewGroupClick
      }, {
        icon: 'newprivate',
        text: 'NewPrivateChat',
        onClick: onContactsClick
      }],
      noIcon: true
    });
    this.newBtnMenu.className = 'btn-circle rp btn-corner z-depth-1 btn-menu-toggle animated-button-icon';
    this.newBtnMenu.tabIndex = -1;
    const icons: Icon[] = ['newchat_filled', 'close'];
    this.newBtnMenu.prepend(...icons.map((icon, idx) => Icon(icon, 'animated-button-icon-icon', 'animated-button-icon-icon-' + (idx === 0 ? 'first' : 'last'))));
    this.newBtnMenu.id = 'new-menu';
    sidebarHeader.nextElementSibling.append(this.newBtnMenu);

    this.updateBtn = document.createElement('div');
    this.updateBtn.className = 'btn-circle rp btn-corner z-depth-1 btn-update is-hidden';
    this.updateBtn.tabIndex = -1;
    ripple(this.updateBtn);
    this.updateBtn.append(i18n('Update'));

    attachClickEvent(this.updateBtn, () => {
      if(this.updateBtn.classList.contains('is-hidden')) {
        return;
      }

      location.reload();
    });

    sidebarHeader.nextElementSibling.append(this.updateBtn);

    this.inputSearch.input.addEventListener('focus', () => this.initSearch(), {once: true});

    this.archivedCount = createBadge('span', 24, 'gray');
    this.archivedCount.classList.add('archived-count');

    rootScope.addEventListener('folder_unread', (folder) => {
      if(folder.id === FOLDER_ID_ARCHIVE) {
        // const count = folder.unreadMessagesCount;
        const count = folder.unreadPeerIds.size;
        setBadgeContent(this.archivedCount, count ? '' + formatNumber(count, 1) : '');
      }
    });

    let statusMiddlewareHelper: MiddlewareHelper, fireOnNew: boolean;
    const premiumMiddlewareHelper = this.getMiddleware().create();
    const statusBtnIcon = ButtonIcon(' sidebar-emoji-status', {noRipple: true});
    attachClickEvent(statusBtnIcon, () => {
      const emojiTab = new EmojiTab({
        noRegularEmoji: true,
        managers: rootScope.managers,
        mainSets: () => {
          const defaultStatuses = this.managers.appStickersManager.getLocalStickerSet('inputStickerSetEmojiDefaultStatuses')
          .then((stickerSet) => {
            return stickerSet.documents.map((doc) => doc.id);
          });
>>>>>>> 0d7f9485

        buttons.splice(0, 0, ...accountButtons);

        filteredButtons.splice(0, filteredButtons.length, ...buttons);
      },
      onOpen: () => {
        moreSubmenu.onOpen();
        newSubmenu.onOpen();
        btnArchive.element?.append(this.archivedCount);
      },
      onClose: () => {
        moreSubmenu.onClose();
        newSubmenu.onClose();
      },
      noIcon: true
    });

    return buttonMenuToggle;
  }


  private async createMoreSubmenu(
    submenu: ReturnType<typeof this.createSubmenuHelper>,
    closeTabsBefore: (clb: () => void) => void
  ) {
    const isDarkModeEnabled = () => themeController.getTheme().name === 'night';
    const toggleTheme = () => {
      const item = btns[0].element;
      const icon = item.querySelector('.tgico');
      const rect = icon.getBoundingClientRect();
      themeController.switchTheme(isDarkModeEnabled() ? 'day' : 'night', {
        x: rect.left + rect.width / 2,
        y: rect.top + rect.height / 2
      });
    };

    const darkModeText = document.createElement('span');
    darkModeText.append(i18n(isDarkModeEnabled() ? 'DisableDarkMode': 'EnableDarkMode'));
    const animationsText = document.createElement('span');

    const btns: ButtonMenuItemOptionsVerifiable[] = [{
      icon: 'darkmode',
      regularText: darkModeText,
      onClick: () => {}
    }, {
      id: 'animations-toggle',
      icon: 'animations',
      regularText: animationsText,
      onClick: () => {
        toggleAnimations();
      },
      verify: () => !liteMode.isEnabled()
    }, {
      icon: 'animations',
      text: 'LiteMode.Title',
      onClick: () => {
        closeTabsBefore(() => {
          this.createTab(AppPowerSavingTab).open();
        });
      },
      verify: () => liteMode.isEnabled()
    }, {
      icon: 'aversion',
      text: 'ChatList.Menu.SwitchTo.A',
      onClick: () => {
        Promise.all([
          updateStorageForWebA(),
          sessionStorage.set({kz_version: 'Z'}),
          sessionStorage.delete('tgme_sync')
        ]).then(() => {
          location.href = 'https://web.telegram.org/a/';
        });
      },
      separator: App.isMainDomain,
      verify: () => App.isMainDomain
    }, {
      icon: 'help',
      text: 'TelegramFeatures',
      onClick: () => {
        const url = I18n.format('TelegramFeaturesUrl', true);
        appImManager.openUrl(url);
      },
      separator: !App.isMainDomain
    }, {
      icon: 'bug',
      text: 'ReportBug',
      onClick: () => {
        const a = document.createElement('a');
        setBlankToAnchor(a);
        a.href = 'https://bugs.telegram.org/?tag_ids=40&sort=time';
        document.body.append(a);
        a.click();
        setTimeout(() => {
          a.remove();
        }, 0);
      }
    }, {
      icon: 'plusround',
      text: 'PWA.Install',
      onClick: () => {
        const installPrompt = getInstallPrompt();
        installPrompt?.();
      },
      verify: () => !!getInstallPrompt()
    }];


    async function hasAnimations() {
      const state = await apiManagerProxy.getState();
      return !state.settings.liteMode.animations;
    }

    async function initAnimationsToggleIcon() {
      updateAnimationsToggleButton(await hasAnimations());
    }

    async function toggleAnimations() {
      updateAnimationsToggleButton(!(await hasAnimations()));
      rootScope.managers.appStateManager.setByKey(
        joinDeepPath('settings', 'liteMode', 'animations'),
        await hasAnimations() // The value is already reversed
      );
    }

    async function updateAnimationsToggleButton(enabled: boolean) {
      const animationToggleButton = btns.find(button => button.id === 'animations-toggle')?.element;
      if(!animationToggleButton) return;

      const icon = animationToggleButton.querySelector('.tgico');
      enabled ?
        icon?.classList.add('animations-icon-off') :
        icon?.classList.remove('animations-icon-off');

      animationsText.replaceChildren(i18n(enabled ? 'DisableAnimations' : 'EnableAnimations'));
    }

    const filtered = await filterAsync(btns, (button) => button?.verify ? button.verify() ?? false : true);
    const menu = await ButtonMenu({
      buttons: filtered
    });

    menu.append(getVersionLink());
    menu.classList.add('sidebar-tools-submenu');

    const darkModeBtn = btns[0].element;
    darkModeBtn.addEventListener(CLICK_EVENT_NAME, (e) => {
      e.stopPropagation();
      toggleTheme();
      pause(20).then(() => contextMenuController.close());
    }, true);

    initAnimationsToggleIcon();

    return menu;
  }

  private static submenuHelperIdSeed = 0;
  private createSubmenuHelper(
    options: Pick<ButtonMenuItemOptionsVerifiable, 'text' | 'icon' | 'verify' | 'separator'>,
    createSubmenu: () => MaybePromise<HTMLElement>
  ) {
    const content = document.createElement('span');
    content.classList.add('submenu-label');
    content.append(i18n(options.text), Icon('arrowhead'));

    const menuBtnOptions: ButtonMenuItemOptionsVerifiable = {
      ...options,

      regularText: content,
      onClick: noop,
      id: AppSidebarLeft.submenuHelperIdSeed++
    };

    delete menuBtnOptions.text;

    let removeEventListener: () => void;

    const onOpen = () => {
      if(!menuBtnOptions.element) return;

      menuBtnOptions.element.addEventListener(CLICK_EVENT_NAME, (e) => {
        e.stopPropagation();
      }, true);
      menuBtnOptions.element.classList.add('disable-click');

      removeEventListener = attachFloatingButtonMenu({
        element: menuBtnOptions.element,
        direction: 'right-start',
        createMenu: createSubmenu,
        offset: [-5, -5],
        level: 2,
        triggerEvent: 'mouseenter'
      });
    };

    const onClose = () => {
      // Prevents hover from triggering when the menu is closing
      removeEventListener?.();
    }

    return {
      menuBtnOptions,
      onOpen,
      onClose
    }
  }

  private createNewChatsMenuOptions(closeBefore?: boolean, singular?: boolean): ButtonMenuItemOptionsVerifiable[]  {
    const closeTabsBefore = async(clb: () => void) => {
      if(closeBefore) {
        this.closeEverythingInisde() && await pause(200);
      }
      clb();
    }

    const onNewGroupClick = () => {
      closeTabsBefore(() => {
        this.createTab(AppAddMembersTab).open({
          type: 'chat',
          skippable: true,
          takeOut: (peerIds) => this.createTab(AppNewGroupTab).open({peerIds}),
          title: 'GroupAddMembers',
          placeholder: 'SendMessageTo'
        });
      });
    };

<<<<<<< HEAD
    const onContactsClick = () => {
      closeTabsBefore(() => {
        this.createTab(AppContactsTab).open();
      });
    };

    return [{
      icon: 'newchannel',
      text: singular ? 'Channel' : 'NewChannel',
      onClick: () => {
        closeTabsBefore(() => {
          this.createTab(AppNewChannelTab).open();
        });
      }
    }, {
      icon: 'newgroup',
      text: singular ? 'Group' : 'NewGroup',
      onClick: onNewGroupClick
    }, {
      icon: 'newprivate',
      text: singular ? 'PrivateChat' : 'NewPrivateChat',
      onClick: onContactsClick
    }];
  }
=======
    apiManagerProxy.getState().then((state) => {
      const CHECK_UPDATE_INTERVAL = 1800e3;
      const checkUpdateInterval = setInterval(() => {
        fetch('version', {cache: 'no-cache'})
        .then((res) => (res.status === 200 && res.ok && res.text()) || Promise.reject())
        .then((text) => {
          if(text !== App.versionFull) {
            this.hasUpdate = true;
            clearInterval(checkUpdateInterval);
>>>>>>> 0d7f9485

  private createNewChatsMenuButton() {
    const btnMenu = ButtonMenuToggle({
      direction: 'top-left',
      buttons: this.createNewChatsMenuOptions(false),
      noIcon: true
    });
    btnMenu.className = 'btn-new-menu btn-circle rp btn-corner z-depth-1 btn-menu-toggle animated-button-icon';
    btnMenu.tabIndex = -1;
    const icons: Icon[] = ['newchat_filled', 'close'];
    btnMenu.prepend(...icons.map((icon, idx) => Icon(icon, 'animated-button-icon-icon', 'animated-button-icon-icon-' + (idx === 0 ? 'first' : 'last'))));
    btnMenu.id = 'new-menu';

    return btnMenu;
  }

  private createNewChatsSubmenu() {
    return ButtonMenu({
      buttons: this.createNewChatsMenuOptions(true, true)
    });
  }

  private initSearch() {
    if(this.searchInitResult) return this.searchInitResult;

    const searchContainer = this.sidebarEl.querySelector('#search-container') as HTMLDivElement;

    const scrollable = new Scrollable(searchContainer);

    const close = () => {
      // setTimeout(() => {
      simulateClickEvent(this.backBtn);
      // }, 0);
    };

    this.searchGroups = {
      contacts: new SearchGroup('SearchAllChatsShort', 'contacts', undefined, undefined, undefined, undefined, close),
      globalContacts: new SearchGroup('GlobalSearch', 'contacts', undefined, undefined, undefined, undefined, close),
      messages: new SearchGroup('SearchMessages', 'messages'),
      people: new SearchGroup(false, 'contacts', true, 'search-group-people', true, false, close, true),
      recent: new SearchGroup('Recent', 'contacts', true, 'search-group-recent', true, true, close)
    };

    // bots.getPopularAppBots

    const searchSuper = this.searchSuper = new AppSearchSuper({
      mediaTabs: [{
        inputFilter: 'inputMessagesFilterEmpty',
        name: 'FilterChats',
        type: 'chats'
      }, {
        name: 'Channels',
        type: 'channels'
      }, {
        name: 'MiniApps.AppsSearch',
        type: 'apps'
      }, {
        inputFilter: 'inputMessagesFilterPhotoVideo',
        name: 'SharedMediaTab2',
        type: 'media'
      }, {
        inputFilter: 'inputMessagesFilterUrl',
        name: 'SharedLinksTab2',
        type: 'links'
      }, {
        inputFilter: 'inputMessagesFilterDocument',
        name: 'SharedFilesTab2',
        type: 'files'
      }, {
        inputFilter: 'inputMessagesFilterMusic',
        name: 'SharedMusicTab2',
        type: 'music'
      }, {
        inputFilter: 'inputMessagesFilterRoundVoice',
        name: 'SharedVoiceTab2',
        type: 'voice'
      }],
      scrollable,
      searchGroups: this.searchGroups,
      asChatList: true,
      hideEmptyTabs: false,
      showSender: true,
      managers: this.managers
    });

    this.watchChannelsTabVisibility();

    searchContainer.prepend(searchSuper.nav.parentElement.parentElement);
    scrollable.append(searchSuper.container);

    const resetSearch = () => {
      searchSuper.setQuery({
        peerId: ''.toPeerId(),
        folderId: 0
      });
      searchSuper.selectTab(0);
      searchSuper.load(true);
    };

    resetSearch();

    const pickedElements: HTMLElement[] = [];
    let selectedPeerId: PeerId = ''.toPeerId();
    let selectedMinDate = 0;
    let selectedMaxDate = 0;
    const updatePicked = () => {
      // (this.inputSearch.input as HTMLInputElement).placeholder = pickedElements.length ? 'Search' : 'Telegram Search';
      this.inputSearch.container.classList.toggle('is-picked-twice', pickedElements.length === 2);
      this.inputSearch.container.classList.toggle('is-picked', !!pickedElements.length);
      pickedElements.forEach((element, idx) => {
        element.classList.remove('is-first', 'is-last');
        element.classList.add(idx === 0 ? 'is-first' : 'is-last');
      });

      if(pickedElements.length) {
        this.inputSearch.input.style.setProperty(
          '--paddingLeft',
          (pickedElements[pickedElements.length - 1].getBoundingClientRect().right - this.inputSearch.input.getBoundingClientRect().left) + 'px'
        );
      } else {
        this.inputSearch.input.style.removeProperty('--paddingLeft');
      }
    };

    const helperMiddlewareHelper = this.middlewareHelper.get().create();
    const helper = document.createElement('div');
    helper.classList.add('search-helper', 'hide');
    helper.addEventListener('click', (e) => {
      const target = findUpClassName(e.target, 'selector-user');
      if(!target) {
        return;
      }

      const key = target.dataset.key;
      if(key.indexOf('date_') === 0) {
        const [_, minDate, maxDate] = key.split('_');
        selectedMinDate = +minDate;
        selectedMaxDate = +maxDate;
      } else {
        selectedPeerId = key.toPeerId();
      }

      target.addEventListener('click', () => {
        unselectEntity(target);
      });

      this.inputSearch.container.append(target);
      this.inputSearch.onChange(this.inputSearch.value = '');
      pickedElements.push(target);
      updatePicked();
    });

    searchSuper.nav.parentElement.append(helper);

    const renderEntity = (key: PeerId | string, title?: string | HTMLElement) => {
      return AppSelectPeers.renderEntity({
        key,
        title,
        middleware: helperMiddlewareHelper.get(),
        avatarSize: 30,
        fallbackIcon: 'calendarfilter'
      }).element;
    };

    const unselectEntity = (target: HTMLElement) => {
      const key = target.dataset.key;
      if(key.indexOf('date_') === 0) {
        selectedMinDate = selectedMaxDate = 0;
      } else {
        selectedPeerId = ''.toPeerId();
      }

      target.middlewareHelper.destroy();
      target.remove();
      indexOfAndSplice(pickedElements, target);

      setTimeout(() => {
        updatePicked();
        this.inputSearch.onChange(this.inputSearch.value);
      }, 0);
    };

    this.inputSearch.onClear = () => {
      pickedElements.forEach((el) => {
        unselectEntity(el);
      });

      helper.replaceChildren();
      onHelperLength();
    };

    const onHelperLength = (hide = !helper.firstElementChild) => {
      helper.classList.toggle('hide', hide);
      searchSuper.nav.classList.toggle('hide', !hide);
    };

    const appendToHelper = (elements: HTMLElement[]) => {
      helper.append(...elements);
      onHelperLength();
    };

    this.inputSearch.onChange = (value) => {
      searchSuper.cleanupHTML();
      searchSuper.setQuery({
        peerId: selectedPeerId,
        folderId: selectedPeerId ? undefined : 0,
        query: value,
        minDate: selectedMinDate,
        maxDate: selectedMaxDate
      });
      searchSuper.load(true);

      helperMiddlewareHelper.clean();
      onHelperLength(true);

      const promises: MaybePromise<HTMLElement[]>[] = [];

      if(!selectedMinDate && value.trim()) {
        const dates: DateData[] = [];
        fillTipDates(value, dates);
        const elements = dates.map((dateData) => {
          return renderEntity('date_' + dateData.minDate + '_' + dateData.maxDate, dateData.title);
        });

        promises.push(elements);
      }

      if(!selectedPeerId && value.trim()) {
        const middleware = searchSuper.middleware.get();
        const promise = Promise.all([
          this.managers.dialogsStorage.getDialogs({query: value}).then(({dialogs}) => dialogs.map((d) => d.peerId)),
          this.managers.appUsersManager.getContactsPeerIds(value, true)
        ]).then((results) => {
          if(!middleware()) return;
          const peerIds = new Set(results[0].concat(results[1]).slice(0, 20));

          return [...peerIds].map((peerId) => renderEntity(peerId));
        });

        promises.push(promise);
      }

      Promise.all(promises).then((arrays) => {
        helper.replaceChildren();
        const flattened = flatten(arrays);
        appendToHelper(flattened);
      });
    };

    searchSuper.tabs.inputMessagesFilterEmpty.addEventListener('mousedown', (e) => {
      const target = findUpTag(e.target, DIALOG_LIST_ELEMENT_TAG) as HTMLElement;
      if(!target) {
        return;
      }

      const searchGroup = findUpClassName(target, 'search-group');
      if(!searchGroup || searchGroup.classList.contains('search-group-recent') || searchGroup.classList.contains('search-group-people')) {
        return;
      }

      const peerId = target.getAttribute('data-peer-id').toPeerId();
      this.managers.appUsersManager.pushRecentSearch(peerId);
    }, {capture: true});

    const peopleContainer = document.createElement('div');
    peopleContainer.classList.add('search-group-scrollable');
    peopleContainer.append(this.searchGroups.people.list);
    this.searchGroups.people.container.append(peopleContainer);
    const peopleScrollable = new ScrollableX(peopleContainer);

    let first = true;
    let hideNewBtnMenuTimeout: number;
    // const transition = Transition.bind(null, searchContainer.parentElement, 150);
    const transition = TransitionSlider({
      content: searchContainer.parentElement,
      type: 'zoom-fade',
      transitionTime: 150,
      onTransitionStart: (id) => {
        searchContainer.parentElement.parentElement.classList.toggle('is-search-active', id === 1);
      },
      onTransitionEnd: (id) => {
        if(hideNewBtnMenuTimeout) clearTimeout(hideNewBtnMenuTimeout);

        if(id === 0 && !first) {
          searchSuper.selectTab(0, false);
          this.inputSearch.onClearClick();
          hideNewBtnMenuTimeout = window.setTimeout(() => {
            hideNewBtnMenuTimeout = 0;
            this.newBtnMenu.classList.remove('is-hidden');
            this.hasUpdate && this.updateBtn.classList.remove('is-hidden');
          }, 150);
        }

        first = false;
      }
    });

    transition(0);

    const activeClassName = 'is-visible';
    const onFocus = () => {
      this.toolsBtn.classList.remove(activeClassName);
      this.backBtn.classList.add(activeClassName);
      this.newBtnMenu.classList.add('is-hidden');
      this.updateBtn.classList.add('is-hidden');
      this.toolsBtn.parentElement.firstElementChild.classList.toggle('state-back', true);

      const navigationType: NavigationItem['type'] = 'global-search';
      if(!IS_MOBILE_SAFARI && !appNavigationController.findItemByType(navigationType)) {
        appNavigationController.pushItem({
          onPop: () => {
            if(this.isAnimatingCollapse) return false;
            close();
          },
          type: navigationType
        });
      }

      transition(1);

      this.buttonsContainer.classList.add('is-visible');
      this.isSearchActive = true;
      this.onSomethingOpenInsideChange();
    };

    this.inputSearch.input.addEventListener('focus', onFocus);
    onFocus();

    attachClickEvent(this.backBtn, (e) => {
      this.toolsBtn.classList.add(activeClassName);
      this.backBtn.classList.remove(activeClassName);
      this.toolsBtn.parentElement.firstElementChild.classList.toggle('state-back', false);

      appNavigationController.removeByType('global-search');

      transition(0);

      this.buttonsContainer.classList.remove('is-visible');
      this.isSearchActive = false;
      this.onSomethingOpenInsideChange(true);
    });

    const clearRecentSearchBtn = ButtonIcon('close');
    this.searchGroups.recent.nameEl.append(clearRecentSearchBtn);
    clearRecentSearchBtn.addEventListener('click', () => {
      confirmationPopup({
        descriptionLangKey: 'Search.Confirm.ClearHistory',
        button: {
          langKey: 'ClearButton',
          isDanger: true
        }
      }).then(() => {
        return this.managers.appUsersManager.clearRecentSearch().then(() => {
          this.searchGroups.recent.clear();
        });
      });
    });

    return this.searchInitResult = {
      open: (focus = true) => {
        onFocus();
        focus && this.inputSearch.input.focus();
      },
      close: () => {
        close();
      }
    };
  }

  private async watchChannelsTabVisibility() {
    const checkChannelsVisiblity = async() => {
      const dialogs = await this.managers.dialogsStorage.getCachedDialogs();

      let hasChannels = false;
      for(const dialog of dialogs) {
        hasChannels = await this.managers.appPeersManager.isBroadcast(dialog.peerId);
        if(hasChannels) break;
      }

      const channelsTab = this.searchSuper.mediaTabs.find(tab => tab.type === 'channels');
      channelsTab.menuTab?.classList.toggle('hide', !hasChannels);
    };

    checkChannelsVisiblity();

    rootScope.addEventListener('channel_update', () => {
      pause(200).then(() => checkChannelsVisiblity());
    });
    rootScope.addEventListener('peer_deleted', () => {
      checkChannelsVisiblity();
    });
  }

  public closeSearch() {
    simulateClickEvent(this.backBtn);
  }

  public createTab<T extends SliderSuperTab>(
    ctor: SliderSuperTabConstructable<T>,
    destroyable = true,
    doNotAppend?: boolean
  ) {
    const ctorsToOpenInPopup = [AppSettingsTab, AppEditFolderTab, AppChatFoldersTab]
    if(this.isCollapsed() && !mediaSizes.isLessThanFloatingLeftSidebar && ctorsToOpenInPopup.includes(ctor as any)) {
      const popup = new SettingsSliderPopup(this.managers);
      popup.show();
      return popup.slider.createTab(ctor, destroyable, doNotAppend);
    }
    return super.createTab(ctor, destroyable, doNotAppend);
  }
}

export class SettingChatListSection extends SettingSection {
  public sortedList: SortedUserList;

  constructor(options: SettingSectionOptions & {sortedList: SortedUserList}) {
    super(options);

    this.sortedList = options.sortedList;

    this.content.append(this.sortedList.list);
  }

  public makeButton(options: ButtonOptions) {
    const button = Button('folder-category-button btn btn-primary btn-transparent', options);
    if(this.title) this.content.insertBefore(button, this.title.nextSibling);
    else this.content.prepend(button);
    return button;
  }
}

const appSidebarLeft = new AppSidebarLeft();
MOUNT_CLASS_TO.appSidebarLeft = appSidebarLeft;
export default appSidebarLeft;

function getVersionLink() {
  const btnMenuFooter = document.createElement('a');
  btnMenuFooter.href = 'https://github.com/morethanwords/tweb/blob/master/CHANGELOG.md';
  setBlankToAnchor(btnMenuFooter);
  btnMenuFooter.classList.add('btn-menu-footer');
  btnMenuFooter.addEventListener(CLICK_EVENT_NAME, (e) => {
    e.stopPropagation();
    contextMenuController.close();
  });
  const t = document.createElement('span');
  t.classList.add('btn-menu-footer-text');
  t.textContent = 'Telegram Web' + App.suffix + ' '/* ' alpha ' */ + App.version;
  btnMenuFooter.append(t);

  return btnMenuFooter;
  // btnMenu.classList.add('has-footer');
  // btnMenu.append(btnMenuFooter);

  // const a = btnMenu.querySelector('.a .btn-menu-item-icon');
  // if(a) a.textContent = 'A';
}<|MERGE_RESOLUTION|>--- conflicted
+++ resolved
@@ -83,8 +83,6 @@
 import AccountsLimitPopup from './accountsLimitPopup';
 import {changeAccount} from '../../lib/accounts/changeAccount';
 import {UiNotificationsManager} from '../../lib/appManagers/uiNotificationsManager';
-<<<<<<< HEAD
-import {updateStorageForWebA} from '../../lib/updateStorageForWebA';
 import {renderFoldersSidebarContent} from './foldersSidebarContent';
 import SolidJSHotReloadGuardProvider from '../../lib/solidjs/hotReloadGuardProvider';
 import SwipeHandler, {getEvent} from '../swipeHandler';
@@ -98,8 +96,6 @@
 import {addShortcutListener} from '../mediaEditor/shortcutListener';
 import tsNow from '../../helpers/tsNow';
 import {toastNew} from '../toast';
-=======
->>>>>>> 0d7f9485
 
 export const LEFT_COLUMN_ACTIVE_CLASSNAME = 'is-left-column-shown';
 
@@ -155,10 +151,7 @@
     // this.toolsBtn = this.sidebarEl.querySelector('.sidebar-tools-button') as HTMLButtonElement;
     this.backBtn = this.sidebarEl.querySelector('.sidebar-back-button') as HTMLButtonElement;
 
-    injectMediaEditorLangPack();
-
     this.toolsBtn = this.createToolsMenu();
-
     this.toolsBtn.classList.add('sidebar-tools-button', 'is-visible');
     this.totalNotificationsCount = createBadge('span', 20, 'primary');
     this.toolsBtn.append(this.totalNotificationsCount);
@@ -402,10 +395,6 @@
     appNavigationController.pushItem(navigationItem);
 
     apiManagerProxy.getState().then((state) => {
-      if(!state.keepSigned) {
-        return;
-      }
-
       const CHECK_UPDATE_INTERVAL = 1800e3;
       const checkUpdateInterval = setInterval(() => {
         fetch('version', {cache: 'no-cache'})
@@ -658,8 +647,6 @@
       clb();
     }
 
-    injectMediaEditorLangPack();
-
     const btnArchive: typeof menuButtons[0] = {
       icon: 'archive',
       text: 'ArchivedChats',
@@ -707,11 +694,11 @@
           return;
         }
 
-        sessionStorage.set({previous_account: getCurrentAccount()});
+        localStorage.setItem('previous-account', getCurrentAccount() + '');
         if(!e.ctrlKey) {
           appImManager.goOffline();
 
-          sessionStorage.set({should_animate_auth: 1});
+          localStorage.setItem('should-animate-auth', 'true');
 
           const chatsPageEl = document.querySelector('.page-chats');
           chatsPageEl.classList.add('main-screen-exit');
@@ -768,15 +755,7 @@
           this.createTab(AppSettingsTab).open();
         });
       }
-<<<<<<< HEAD
     }, moreSubmenu.menuBtnOptions];
-=======
-    }, {
-      icon: 'more',
-      regularText: more,
-      onClick: () => {}
-    }];
->>>>>>> 0d7f9485
 
     const filteredButtons = menuButtons.filter(Boolean);
     const filteredButtonsSliced = filteredButtons.slice();
@@ -878,245 +857,6 @@
             });
           }
         }
-<<<<<<< HEAD
-=======
-
-        buttons.splice(0, 0, ...accountButtons);
-
-        filteredButtons.splice(0, filteredButtons.length, ...buttons);
-      },
-      onOpen: (e, btnMenu) => {
-        const isDarkModeEnabled = () => themeController.getTheme().name === 'night';
-        const toggleTheme = () => {
-          const item = btns[0].element;
-          const icon = item.querySelector('.tgico');
-          const rect = icon.getBoundingClientRect();
-          themeController.switchTheme(isDarkModeEnabled() ? 'day' : 'night', {
-            x: rect.left + rect.width / 2,
-            y: rect.top + rect.height / 2
-          });
-        };
-
-        const darkModeText = document.createElement('span');
-        darkModeText.append(i18n(isDarkModeEnabled() ? 'DisableDarkMode': 'EnableDarkMode'));
-        const animationsText = document.createElement('span');
-
-        const btns: ButtonMenuItemOptionsVerifiable[] = [{
-          icon: 'darkmode',
-          regularText: darkModeText,
-          onClick: () => {}
-        }, {
-          id: 'animations-toggle',
-          icon: 'animations',
-          regularText: animationsText,
-          onClick: () => {
-            toggleAnimations();
-          },
-          verify: () => !liteMode.isEnabled()
-        }, {
-          icon: 'animations',
-          text: 'LiteMode.Title',
-          onClick: () => {
-            this.createTab(AppPowerSavingTab).open();
-          },
-          verify: () => liteMode.isEnabled()
-        }, {
-          icon: 'aversion',
-          text: 'ChatList.Menu.SwitchTo.A',
-          onClick: () => {
-            Promise.all([
-              sessionStorage.set({kz_version: 'Z'}),
-              sessionStorage.delete('tgme_sync')
-            ]).then(() => {
-              location.href = 'https://web.telegram.org/a/';
-            });
-          },
-          separator: App.isMainDomain,
-          verify: () => App.isMainDomain
-        }, {
-          icon: 'help',
-          text: 'TelegramFeatures',
-          onClick: () => {
-            const url = I18n.format('TelegramFeaturesUrl', true);
-            appImManager.openUrl(url);
-          },
-          separator: !App.isMainDomain
-        }, {
-          icon: 'bug',
-          text: 'ReportBug',
-          onClick: () => {
-            const a = document.createElement('a');
-            setBlankToAnchor(a);
-            a.href = 'https://bugs.telegram.org/?tag_ids=40&sort=time';
-            document.body.append(a);
-            a.click();
-            setTimeout(() => {
-              a.remove();
-            }, 0);
-          }
-        }, {
-          icon: 'plusround',
-          text: 'PWA.Install',
-          onClick: () => {
-            const installPrompt = getInstallPrompt();
-            installPrompt?.();
-          },
-          verify: () => !!getInstallPrompt()
-        }];
-
-        function hasAnimations() {
-          return !rootScope.settings.liteMode.animations;
-        }
-
-        async function initAnimationsToggleIcon() {
-          updateAnimationsToggleButton(hasAnimations());
-        }
-
-        async function toggleAnimations() {
-          updateAnimationsToggleButton(!hasAnimations());
-          rootScope.managers.appStateManager.setByKey(
-            joinDeepPath('settings', 'liteMode', 'animations'),
-            hasAnimations() // The value is already reversed
-          );
-        }
-
-        async function updateAnimationsToggleButton(enabled: boolean) {
-          const animationToggleButton = btns.find(button => button.id === 'animations-toggle')?.element;
-          if(!animationToggleButton) return;
-
-          const icon = animationToggleButton.querySelector('.tgico');
-          enabled ?
-            icon?.classList.add('animations-icon-off') :
-            icon?.classList.remove('animations-icon-off');
-
-          animationsText.replaceChildren(i18n(enabled ? 'DisableAnimations' : 'EnableAnimations'));
-        }
-
-        const moreBtn = filteredButtons.find(item => item.icon === 'more');
-        moreBtn.element.addEventListener(CLICK_EVENT_NAME, (e) => {
-          e.stopPropagation();
-        }, true);
-        moreBtn.element.classList.add('disable-click');
-        removeSubmenuListener = attachFloatingButtonMenu({
-          element: moreBtn.element,
-          direction: 'right-start',
-          createMenu: async() => {
-            const filtered = await filterAsync(btns, (button) => button?.verify ? button.verify() ?? false : true);
-            const menu = await ButtonMenu({
-              buttons: filtered
-            });
-
-            menu.append(getVersionLink());
-            menu.classList.add('sidebar-tools-submenu');
-
-            const darkModeBtn = btns[0].element;
-            darkModeBtn.addEventListener(CLICK_EVENT_NAME, (e) => {
-              e.stopPropagation();
-              toggleTheme();
-              pause(20).then(() => contextMenuController.close());
-            }, true);
-
-            initAnimationsToggleIcon();
-
-            return menu;
-          },
-          offset: [-5, -5],
-          triggerEvent: 'mouseenter'
-        });
-
-        btnArchive.element?.append(this.archivedCount);
-      },
-      onClose: () => {
-        removeSubmenuListener?.();
-      },
-      noIcon: true
-    });
-
-    this.toolsBtn.classList.add('sidebar-tools-button', 'is-visible');
-    this.totalNotificationsCount = createBadge('span', 20, 'primary');
-    this.toolsBtn.append(this.totalNotificationsCount);
-
-    rootScope.addEventListener('notification_count_update', async() => {
-      const notificationsCount = await UiNotificationsManager.getNotificationsCountForAllAccounts();
-      const count = Object.entries(notificationsCount).reduce(
-        (prev, [accountNumber, count]) =>
-          prev +
-          (+accountNumber !== getCurrentAccount() ? count || 0 : 0)
-        , 0);
-
-      setBadgeContent(this.totalNotificationsCount, '' + (count || ''));
-    });
-
-    this.backBtn.parentElement.insertBefore(this.toolsBtn, this.backBtn);
-
-    this.newBtnMenu = ButtonMenuToggle({
-      direction: 'top-left',
-      buttons: [{
-        icon: 'newchannel',
-        text: 'NewChannel',
-        onClick: () => {
-          this.createTab(AppNewChannelTab).open();
-        }
-      }, {
-        icon: 'newgroup',
-        text: 'NewGroup',
-        onClick: onNewGroupClick
-      }, {
-        icon: 'newprivate',
-        text: 'NewPrivateChat',
-        onClick: onContactsClick
-      }],
-      noIcon: true
-    });
-    this.newBtnMenu.className = 'btn-circle rp btn-corner z-depth-1 btn-menu-toggle animated-button-icon';
-    this.newBtnMenu.tabIndex = -1;
-    const icons: Icon[] = ['newchat_filled', 'close'];
-    this.newBtnMenu.prepend(...icons.map((icon, idx) => Icon(icon, 'animated-button-icon-icon', 'animated-button-icon-icon-' + (idx === 0 ? 'first' : 'last'))));
-    this.newBtnMenu.id = 'new-menu';
-    sidebarHeader.nextElementSibling.append(this.newBtnMenu);
-
-    this.updateBtn = document.createElement('div');
-    this.updateBtn.className = 'btn-circle rp btn-corner z-depth-1 btn-update is-hidden';
-    this.updateBtn.tabIndex = -1;
-    ripple(this.updateBtn);
-    this.updateBtn.append(i18n('Update'));
-
-    attachClickEvent(this.updateBtn, () => {
-      if(this.updateBtn.classList.contains('is-hidden')) {
-        return;
-      }
-
-      location.reload();
-    });
-
-    sidebarHeader.nextElementSibling.append(this.updateBtn);
-
-    this.inputSearch.input.addEventListener('focus', () => this.initSearch(), {once: true});
-
-    this.archivedCount = createBadge('span', 24, 'gray');
-    this.archivedCount.classList.add('archived-count');
-
-    rootScope.addEventListener('folder_unread', (folder) => {
-      if(folder.id === FOLDER_ID_ARCHIVE) {
-        // const count = folder.unreadMessagesCount;
-        const count = folder.unreadPeerIds.size;
-        setBadgeContent(this.archivedCount, count ? '' + formatNumber(count, 1) : '');
-      }
-    });
-
-    let statusMiddlewareHelper: MiddlewareHelper, fireOnNew: boolean;
-    const premiumMiddlewareHelper = this.getMiddleware().create();
-    const statusBtnIcon = ButtonIcon(' sidebar-emoji-status', {noRipple: true});
-    attachClickEvent(statusBtnIcon, () => {
-      const emojiTab = new EmojiTab({
-        noRegularEmoji: true,
-        managers: rootScope.managers,
-        mainSets: () => {
-          const defaultStatuses = this.managers.appStickersManager.getLocalStickerSet('inputStickerSetEmojiDefaultStatuses')
-          .then((stickerSet) => {
-            return stickerSet.documents.map((doc) => doc.id);
-          });
->>>>>>> 0d7f9485
 
         buttons.splice(0, 0, ...accountButtons);
 
@@ -1183,7 +923,6 @@
       text: 'ChatList.Menu.SwitchTo.A',
       onClick: () => {
         Promise.all([
-          updateStorageForWebA(),
           sessionStorage.set({kz_version: 'Z'}),
           sessionStorage.delete('tgme_sync')
         ]).then(() => {
@@ -1225,8 +964,7 @@
 
 
     async function hasAnimations() {
-      const state = await apiManagerProxy.getState();
-      return !state.settings.liteMode.animations;
+      return !rootScope.settings.liteMode.animations;
     }
 
     async function initAnimationsToggleIcon() {
@@ -1344,7 +1082,6 @@
       });
     };
 
-<<<<<<< HEAD
     const onContactsClick = () => {
       closeTabsBefore(() => {
         this.createTab(AppContactsTab).open();
@@ -1369,17 +1106,6 @@
       onClick: onContactsClick
     }];
   }
-=======
-    apiManagerProxy.getState().then((state) => {
-      const CHECK_UPDATE_INTERVAL = 1800e3;
-      const checkUpdateInterval = setInterval(() => {
-        fetch('version', {cache: 'no-cache'})
-        .then((res) => (res.status === 200 && res.ok && res.text()) || Promise.reject())
-        .then((text) => {
-          if(text !== App.versionFull) {
-            this.hasUpdate = true;
-            clearInterval(checkUpdateInterval);
->>>>>>> 0d7f9485
 
   private createNewChatsMenuButton() {
     const btnMenu = ButtonMenuToggle({
