/*
 * https://github.com/morethanwords/tweb
 * Copyright (C) 2019-2021 Eduard Kuzmenko
 * https://github.com/morethanwords/tweb/blob/master/LICENSE
 */

<<<<<<< HEAD
import appSidebarLeft, {SettingSection} from '..';
import {InputFile} from '../../../layer';
import InputField from '../../inputField';
import {SliderSuperTab} from '../../slider';
import AvatarEdit from '../../avatarEdit';
import AppAddMembersTab from './addMembers';
import {_i18n} from '../../../lib/langPack';
import ButtonCorner from '../../buttonCorner';
import appImManager from '../../../lib/appManagers/appImManager';
=======
import appSidebarLeft, { SettingSection } from "..";
import { InputFile } from "../../../layer";
import InputField from "../../inputField";
import { SliderSuperTab } from "../../slider";
import AvatarEdit from "../../avatarEdit";
import AppAddMembersTab from "./addMembers";
import { _i18n } from "../../../lib/langPack";
import ButtonCorner from "../../buttonCorner";
import appImManager from "../../../lib/appManagers/appImManager";
import { attachClickEvent } from "../../../helpers/dom/clickEvent";
>>>>>>> 16a38d3b

export default class AppNewChannelTab extends SliderSuperTab {
  private uploadAvatar: () => Promise<InputFile> = null;

  private channelNameInputField: InputField;
  private channelDescriptionInputField: InputField;
  private nextBtn: HTMLButtonElement;
  private avatarEdit: AvatarEdit;

  protected init() {
    this.container.classList.add('new-channel-container');
    this.setTitle('NewChannel');

    this.avatarEdit = new AvatarEdit((_upload) => {
      this.uploadAvatar = _upload;
    });

    const section = new SettingSection({
      caption: 'Channel.DescriptionHolderDescrpiton'
    });

    const inputWrapper = document.createElement('div');
    inputWrapper.classList.add('input-wrapper');

    this.channelNameInputField = new InputField({
      label: 'EnterChannelName',
      maxLength: 128
    });

    this.channelDescriptionInputField = new InputField({
      label: 'DescriptionOptionalPlaceholder',
      maxLength: 255
    });

    inputWrapper.append(this.channelNameInputField.container, this.channelDescriptionInputField.container);

    const onLengthChange = () => {
      this.nextBtn.classList.toggle('is-visible', !!this.channelNameInputField.value.length &&
        !this.channelNameInputField.input.classList.contains('error') &&
        !this.channelDescriptionInputField.input.classList.contains('error'));
    };

    this.channelNameInputField.input.addEventListener('input', onLengthChange);
    this.channelDescriptionInputField.input.addEventListener('input', onLengthChange);

    this.nextBtn = ButtonCorner({icon: 'arrow_next'});

    attachClickEvent(this.nextBtn, () => {
      const title = this.channelNameInputField.value;
      const about = this.channelDescriptionInputField.value;

      this.nextBtn.disabled = true;
      this.managers.appChatsManager.createChannel({
        title,
        about,
        broadcast: true
      }).then((channelId) => {
        if(this.uploadAvatar) {
          this.uploadAvatar().then((inputFile) => {
            this.managers.appChatsManager.editPhoto(channelId, inputFile);
          });
        }

        appImManager.setInnerPeer({peerId: channelId.toPeerId(true)});

        appSidebarLeft.removeTabFromHistory(this);
        this.slider.createTab(AppAddMembersTab).open({
          type: 'channel',
          skippable: true,
          title: 'GroupAddMembers',
          placeholder: 'SendMessageTo',
          takeOut: (peerIds) => {
            return this.managers.appChatsManager.inviteToChannel(channelId, peerIds);
          }
        });
      });
    }, {listenerSetter: this.listenerSetter});

    this.content.append(this.nextBtn);
    section.content.append(this.avatarEdit.container, inputWrapper);
    this.scrollable.append(section.container);
  }

  public onCloseAfterTimeout() {
    this.avatarEdit.clear();
    this.uploadAvatar = null;
    this.channelNameInputField.value = '';
    this.channelDescriptionInputField.value = '';
    this.nextBtn.disabled = false;
    return super.onCloseAfterTimeout();
  }
}
<|MERGE_RESOLUTION|>--- conflicted
+++ resolved
@@ -1,120 +1,107 @@
-/*
- * https://github.com/morethanwords/tweb
- * Copyright (C) 2019-2021 Eduard Kuzmenko
- * https://github.com/morethanwords/tweb/blob/master/LICENSE
- */
-
-<<<<<<< HEAD
-import appSidebarLeft, {SettingSection} from '..';
-import {InputFile} from '../../../layer';
-import InputField from '../../inputField';
-import {SliderSuperTab} from '../../slider';
-import AvatarEdit from '../../avatarEdit';
-import AppAddMembersTab from './addMembers';
-import {_i18n} from '../../../lib/langPack';
-import ButtonCorner from '../../buttonCorner';
-import appImManager from '../../../lib/appManagers/appImManager';
-=======
-import appSidebarLeft, { SettingSection } from "..";
-import { InputFile } from "../../../layer";
-import InputField from "../../inputField";
-import { SliderSuperTab } from "../../slider";
-import AvatarEdit from "../../avatarEdit";
-import AppAddMembersTab from "./addMembers";
-import { _i18n } from "../../../lib/langPack";
-import ButtonCorner from "../../buttonCorner";
-import appImManager from "../../../lib/appManagers/appImManager";
-import { attachClickEvent } from "../../../helpers/dom/clickEvent";
->>>>>>> 16a38d3b
-
-export default class AppNewChannelTab extends SliderSuperTab {
-  private uploadAvatar: () => Promise<InputFile> = null;
-
-  private channelNameInputField: InputField;
-  private channelDescriptionInputField: InputField;
-  private nextBtn: HTMLButtonElement;
-  private avatarEdit: AvatarEdit;
-
-  protected init() {
-    this.container.classList.add('new-channel-container');
-    this.setTitle('NewChannel');
-
-    this.avatarEdit = new AvatarEdit((_upload) => {
-      this.uploadAvatar = _upload;
-    });
-
-    const section = new SettingSection({
-      caption: 'Channel.DescriptionHolderDescrpiton'
-    });
-
-    const inputWrapper = document.createElement('div');
-    inputWrapper.classList.add('input-wrapper');
-
-    this.channelNameInputField = new InputField({
-      label: 'EnterChannelName',
-      maxLength: 128
-    });
-
-    this.channelDescriptionInputField = new InputField({
-      label: 'DescriptionOptionalPlaceholder',
-      maxLength: 255
-    });
-
-    inputWrapper.append(this.channelNameInputField.container, this.channelDescriptionInputField.container);
-
-    const onLengthChange = () => {
-      this.nextBtn.classList.toggle('is-visible', !!this.channelNameInputField.value.length &&
-        !this.channelNameInputField.input.classList.contains('error') &&
-        !this.channelDescriptionInputField.input.classList.contains('error'));
-    };
-
-    this.channelNameInputField.input.addEventListener('input', onLengthChange);
-    this.channelDescriptionInputField.input.addEventListener('input', onLengthChange);
-
-    this.nextBtn = ButtonCorner({icon: 'arrow_next'});
-
-    attachClickEvent(this.nextBtn, () => {
-      const title = this.channelNameInputField.value;
-      const about = this.channelDescriptionInputField.value;
-
-      this.nextBtn.disabled = true;
-      this.managers.appChatsManager.createChannel({
-        title,
-        about,
-        broadcast: true
-      }).then((channelId) => {
-        if(this.uploadAvatar) {
-          this.uploadAvatar().then((inputFile) => {
-            this.managers.appChatsManager.editPhoto(channelId, inputFile);
-          });
-        }
-
-        appImManager.setInnerPeer({peerId: channelId.toPeerId(true)});
-
-        appSidebarLeft.removeTabFromHistory(this);
-        this.slider.createTab(AppAddMembersTab).open({
-          type: 'channel',
-          skippable: true,
-          title: 'GroupAddMembers',
-          placeholder: 'SendMessageTo',
-          takeOut: (peerIds) => {
-            return this.managers.appChatsManager.inviteToChannel(channelId, peerIds);
-          }
-        });
-      });
-    }, {listenerSetter: this.listenerSetter});
-
-    this.content.append(this.nextBtn);
-    section.content.append(this.avatarEdit.container, inputWrapper);
-    this.scrollable.append(section.container);
-  }
-
-  public onCloseAfterTimeout() {
-    this.avatarEdit.clear();
-    this.uploadAvatar = null;
-    this.channelNameInputField.value = '';
-    this.channelDescriptionInputField.value = '';
-    this.nextBtn.disabled = false;
-    return super.onCloseAfterTimeout();
-  }
-}
+/*
+ * https://github.com/morethanwords/tweb
+ * Copyright (C) 2019-2021 Eduard Kuzmenko
+ * https://github.com/morethanwords/tweb/blob/master/LICENSE
+ */
+
+import appSidebarLeft, {SettingSection} from '..';
+import {InputFile} from '../../../layer';
+import InputField from '../../inputField';
+import {SliderSuperTab} from '../../slider';
+import AvatarEdit from '../../avatarEdit';
+import AppAddMembersTab from './addMembers';
+import {_i18n} from '../../../lib/langPack';
+import ButtonCorner from '../../buttonCorner';
+import appImManager from '../../../lib/appManagers/appImManager';
+
+export default class AppNewChannelTab extends SliderSuperTab {
+  private uploadAvatar: () => Promise<InputFile> = null;
+
+  private channelNameInputField: InputField;
+  private channelDescriptionInputField: InputField;
+  private nextBtn: HTMLButtonElement;
+  private avatarEdit: AvatarEdit;
+
+  protected init() {
+    this.container.classList.add('new-channel-container');
+    this.setTitle('NewChannel');
+
+    this.avatarEdit = new AvatarEdit((_upload) => {
+      this.uploadAvatar = _upload;
+    });
+
+    const section = new SettingSection({
+      caption: 'Channel.DescriptionHolderDescrpiton'
+    });
+
+    const inputWrapper = document.createElement('div');
+    inputWrapper.classList.add('input-wrapper');
+
+    this.channelNameInputField = new InputField({
+      label: 'EnterChannelName',
+      maxLength: 128
+    });
+
+    this.channelDescriptionInputField = new InputField({
+      label: 'DescriptionOptionalPlaceholder',
+      maxLength: 255
+    });
+
+    inputWrapper.append(this.channelNameInputField.container, this.channelDescriptionInputField.container);
+
+    const onLengthChange = () => {
+      this.nextBtn.classList.toggle('is-visible', !!this.channelNameInputField.value.length &&
+        !this.channelNameInputField.input.classList.contains('error') &&
+        !this.channelDescriptionInputField.input.classList.contains('error'));
+    };
+
+    this.channelNameInputField.input.addEventListener('input', onLengthChange);
+    this.channelDescriptionInputField.input.addEventListener('input', onLengthChange);
+
+    this.nextBtn = ButtonCorner({icon: 'arrow_next'});
+
+    attachClickEvent(this.nextBtn, () => {
+      const title = this.channelNameInputField.value;
+      const about = this.channelDescriptionInputField.value;
+
+      this.nextBtn.disabled = true;
+      this.managers.appChatsManager.createChannel({
+        title,
+        about,
+        broadcast: true
+      }).then((channelId) => {
+        if(this.uploadAvatar) {
+          this.uploadAvatar().then((inputFile) => {
+            this.managers.appChatsManager.editPhoto(channelId, inputFile);
+          });
+        }
+
+        appImManager.setInnerPeer({peerId: channelId.toPeerId(true)});
+
+        appSidebarLeft.removeTabFromHistory(this);
+        this.slider.createTab(AppAddMembersTab).open({
+          type: 'channel',
+          skippable: true,
+          title: 'GroupAddMembers',
+          placeholder: 'SendMessageTo',
+          takeOut: (peerIds) => {
+            return this.managers.appChatsManager.inviteToChannel(channelId, peerIds);
+          }
+        });
+      });
+    }, {listenerSetter: this.listenerSetter});
+
+    this.content.append(this.nextBtn);
+    section.content.append(this.avatarEdit.container, inputWrapper);
+    this.scrollable.append(section.container);
+  }
+
+  public onCloseAfterTimeout() {
+    this.avatarEdit.clear();
+    this.uploadAvatar = null;
+    this.channelNameInputField.value = '';
+    this.channelDescriptionInputField.value = '';
+    this.nextBtn.disabled = false;
+    return super.onCloseAfterTimeout();
+  }
+}