/*
 * https://github.com/morethanwords/tweb
 * Copyright (C) 2019-2021 Eduard Kuzmenko
 * https://github.com/morethanwords/tweb/blob/master/LICENSE
 */

<<<<<<< HEAD
import type ChatInput from './input';
import DropdownHover from '../../helpers/dropdownHover';
import {KeyboardButton, ReplyMarkup} from '../../layer';
import rootScope from '../../lib/rootScope';
import ListenerSetter, {Listener} from '../../helpers/listenerSetter';
import findUpClassName from '../../helpers/dom/findUpClassName';
import IS_TOUCH_SUPPORTED from '../../environment/touchSupport';
import findUpAsChild from '../../helpers/dom/findUpAsChild';
import cancelEvent from '../../helpers/dom/cancelEvent';
import {getHeavyAnimationPromise} from '../../hooks/useHeavyAnimationCheck';
import confirmationPopup from '../confirmationPopup';
import safeAssign from '../../helpers/object/safeAssign';
import setInnerHTML from '../../helpers/dom/setInnerHTML';
import wrapEmojiText from '../../lib/richTextProcessor/wrapEmojiText';
import {AppManagers} from '../../lib/appManagers/managers';
=======
import type ChatInput from "./input";
import DropdownHover from "../../helpers/dropdownHover";
import { KeyboardButton, ReplyMarkup } from "../../layer";
import rootScope from "../../lib/rootScope";
import ListenerSetter, { Listener } from "../../helpers/listenerSetter";
import findUpClassName from "../../helpers/dom/findUpClassName";
import IS_TOUCH_SUPPORTED from "../../environment/touchSupport";
import findUpAsChild from "../../helpers/dom/findUpAsChild";
import cancelEvent from "../../helpers/dom/cancelEvent";
import { getHeavyAnimationPromise } from "../../hooks/useHeavyAnimationCheck";
import confirmationPopup from "../confirmationPopup";
import safeAssign from "../../helpers/object/safeAssign";
import setInnerHTML from "../../helpers/dom/setInnerHTML";
import wrapEmojiText from "../../lib/richTextProcessor/wrapEmojiText";
import { AppManagers } from "../../lib/appManagers/managers";
import { attachClickEvent } from "../../helpers/dom/clickEvent";
>>>>>>> 16a38d3b

export default class ReplyKeyboard extends DropdownHover {
  private static BASE_CLASS = 'reply-keyboard';
  private appendTo: HTMLElement;
  private listenerSetter: ListenerSetter;
  private managers: AppManagers;
  private btnHover: HTMLElement;
  private peerId: PeerId;
  private touchListener: Listener;
  private chatInput: ChatInput;

  constructor(options: {
    listenerSetter: ListenerSetter,
    managers: AppManagers,
    appendTo: HTMLElement,
    btnHover: HTMLElement,
    chatInput: ChatInput
  }) {
    super({
      element: document.createElement('div')
    });

    safeAssign(this, options);

    this.element.classList.add(ReplyKeyboard.BASE_CLASS);
    this.element.style.display = 'none';

    this.attachButtonListener(this.btnHover, this.listenerSetter);
    this.listenerSetter.add(rootScope)('history_reply_markup', async({peerId}) => {
      if(this.peerId === peerId) {
        if(this.checkAvailability() && this.isActive()) {
          await this.render();
        }

        getHeavyAnimationPromise().then(() => {
          this.checkForceReply();
        });
      }
    });
  }

  protected init() {
    this.appendTo.append(this.element);

    this.listenerSetter.add(this)('open', async() => {
      await this.render();

      if(IS_TOUCH_SUPPORTED) {
        this.touchListener = this.listenerSetter.add(document.body)('touchstart', this.onBodyTouchStart, {passive: false, capture: true}) as any as Listener;
        this.listenerSetter.add(this)('close', () => {
          this.listenerSetter.remove(this.touchListener);
        }, {once: true});
      }
    });
<<<<<<< HEAD

    this.listenerSetter.add(this.element)('click', (e) => {
=======
    
    attachClickEvent(this.element, (e) => {
>>>>>>> 16a38d3b
      const target = findUpClassName(e.target, 'btn');
      if(!target) {
        return;
      }

      const type = target.dataset.type as KeyboardButton['_'];
      const {peerId} = this;
      switch(type) {
        case 'keyboardButtonRequestPhone': {
          confirmationPopup({
            titleLangKey: 'ShareYouPhoneNumberTitle',
            button: {
              langKey: 'OK'
            },
            descriptionLangKey: 'AreYouSureShareMyContactInfoBot'
          }).then(() => {
            this.managers.appMessagesManager.sendContact(peerId, rootScope.myId);
          });
          break;
        }

        default: {
          this.managers.appMessagesManager.sendText(peerId, target.dataset.text);
          break;
        }
      }

      this.toggle(false);
    }, {listenerSetter: this.listenerSetter});

    return super.init();
  }

  private onBodyTouchStart = (e: TouchEvent) => {
    const target = e.touches[0].target as HTMLElement;
    if(!findUpAsChild(target, this.element) && target !== this.btnHover) {
      cancelEvent(e);
      this.toggle(false);
    }
  };

  public async checkForceReply() {
    const replyMarkup = await this.getReplyMarkup();
    if(replyMarkup._ === 'replyKeyboardForceReply' &&
      !replyMarkup.pFlags.hidden &&
      !replyMarkup.pFlags.used) {
      replyMarkup.pFlags.used = true;
      this.chatInput.initMessageReply(replyMarkup.mid);
    }
  }

  private async getReplyMarkup() {
    return (await this.managers.appMessagesManager.getHistoryStorageTransferable(this.peerId)).replyMarkup ?? {
      _: 'replyKeyboardHide'
    };
  }

  public async render(replyMarkup?: ReplyMarkup.replyKeyboardMarkup) {
    if(replyMarkup === undefined) {
      replyMarkup = await this.getReplyMarkup() as any;
    }

    this.element.textContent = '';

    for(const row of replyMarkup.rows) {
      const div = document.createElement('div');
      div.classList.add(ReplyKeyboard.BASE_CLASS + '-row');

      for(const button of row.buttons) {
        const btn = document.createElement('button');
        btn.classList.add(ReplyKeyboard.BASE_CLASS + '-button', 'btn');
        setInnerHTML(btn, wrapEmojiText(button.text));
        btn.dataset.text = button.text;
        btn.dataset.type = button._;
        div.append(btn);
      }

      this.element.append(div);
    }
  }

  public async checkAvailability(replyMarkup?: ReplyMarkup) {
    if(replyMarkup === undefined) {
      replyMarkup = await this.getReplyMarkup();
    }

    const hide = replyMarkup._ === 'replyKeyboardHide' || !(replyMarkup as ReplyMarkup.replyInlineMarkup).rows?.length;
    this.btnHover.classList.toggle('hide', hide);

    if(hide) {
      this.toggle(false);
    }

    return !hide;
  }

  public setPeer(peerId: PeerId) {
    this.peerId = peerId;

    this.checkAvailability();
    this.checkForceReply();
  }
}
<|MERGE_RESOLUTION|>--- conflicted
+++ resolved
@@ -1,204 +1,181 @@
-/*
- * https://github.com/morethanwords/tweb
- * Copyright (C) 2019-2021 Eduard Kuzmenko
- * https://github.com/morethanwords/tweb/blob/master/LICENSE
- */
-
-<<<<<<< HEAD
-import type ChatInput from './input';
-import DropdownHover from '../../helpers/dropdownHover';
-import {KeyboardButton, ReplyMarkup} from '../../layer';
-import rootScope from '../../lib/rootScope';
-import ListenerSetter, {Listener} from '../../helpers/listenerSetter';
-import findUpClassName from '../../helpers/dom/findUpClassName';
-import IS_TOUCH_SUPPORTED from '../../environment/touchSupport';
-import findUpAsChild from '../../helpers/dom/findUpAsChild';
-import cancelEvent from '../../helpers/dom/cancelEvent';
-import {getHeavyAnimationPromise} from '../../hooks/useHeavyAnimationCheck';
-import confirmationPopup from '../confirmationPopup';
-import safeAssign from '../../helpers/object/safeAssign';
-import setInnerHTML from '../../helpers/dom/setInnerHTML';
-import wrapEmojiText from '../../lib/richTextProcessor/wrapEmojiText';
-import {AppManagers} from '../../lib/appManagers/managers';
-=======
-import type ChatInput from "./input";
-import DropdownHover from "../../helpers/dropdownHover";
-import { KeyboardButton, ReplyMarkup } from "../../layer";
-import rootScope from "../../lib/rootScope";
-import ListenerSetter, { Listener } from "../../helpers/listenerSetter";
-import findUpClassName from "../../helpers/dom/findUpClassName";
-import IS_TOUCH_SUPPORTED from "../../environment/touchSupport";
-import findUpAsChild from "../../helpers/dom/findUpAsChild";
-import cancelEvent from "../../helpers/dom/cancelEvent";
-import { getHeavyAnimationPromise } from "../../hooks/useHeavyAnimationCheck";
-import confirmationPopup from "../confirmationPopup";
-import safeAssign from "../../helpers/object/safeAssign";
-import setInnerHTML from "../../helpers/dom/setInnerHTML";
-import wrapEmojiText from "../../lib/richTextProcessor/wrapEmojiText";
-import { AppManagers } from "../../lib/appManagers/managers";
-import { attachClickEvent } from "../../helpers/dom/clickEvent";
->>>>>>> 16a38d3b
-
-export default class ReplyKeyboard extends DropdownHover {
-  private static BASE_CLASS = 'reply-keyboard';
-  private appendTo: HTMLElement;
-  private listenerSetter: ListenerSetter;
-  private managers: AppManagers;
-  private btnHover: HTMLElement;
-  private peerId: PeerId;
-  private touchListener: Listener;
-  private chatInput: ChatInput;
-
-  constructor(options: {
-    listenerSetter: ListenerSetter,
-    managers: AppManagers,
-    appendTo: HTMLElement,
-    btnHover: HTMLElement,
-    chatInput: ChatInput
-  }) {
-    super({
-      element: document.createElement('div')
-    });
-
-    safeAssign(this, options);
-
-    this.element.classList.add(ReplyKeyboard.BASE_CLASS);
-    this.element.style.display = 'none';
-
-    this.attachButtonListener(this.btnHover, this.listenerSetter);
-    this.listenerSetter.add(rootScope)('history_reply_markup', async({peerId}) => {
-      if(this.peerId === peerId) {
-        if(this.checkAvailability() && this.isActive()) {
-          await this.render();
-        }
-
-        getHeavyAnimationPromise().then(() => {
-          this.checkForceReply();
-        });
-      }
-    });
-  }
-
-  protected init() {
-    this.appendTo.append(this.element);
-
-    this.listenerSetter.add(this)('open', async() => {
-      await this.render();
-
-      if(IS_TOUCH_SUPPORTED) {
-        this.touchListener = this.listenerSetter.add(document.body)('touchstart', this.onBodyTouchStart, {passive: false, capture: true}) as any as Listener;
-        this.listenerSetter.add(this)('close', () => {
-          this.listenerSetter.remove(this.touchListener);
-        }, {once: true});
-      }
-    });
-<<<<<<< HEAD
-
-    this.listenerSetter.add(this.element)('click', (e) => {
-=======
-    
-    attachClickEvent(this.element, (e) => {
->>>>>>> 16a38d3b
-      const target = findUpClassName(e.target, 'btn');
-      if(!target) {
-        return;
-      }
-
-      const type = target.dataset.type as KeyboardButton['_'];
-      const {peerId} = this;
-      switch(type) {
-        case 'keyboardButtonRequestPhone': {
-          confirmationPopup({
-            titleLangKey: 'ShareYouPhoneNumberTitle',
-            button: {
-              langKey: 'OK'
-            },
-            descriptionLangKey: 'AreYouSureShareMyContactInfoBot'
-          }).then(() => {
-            this.managers.appMessagesManager.sendContact(peerId, rootScope.myId);
-          });
-          break;
-        }
-
-        default: {
-          this.managers.appMessagesManager.sendText(peerId, target.dataset.text);
-          break;
-        }
-      }
-
-      this.toggle(false);
-    }, {listenerSetter: this.listenerSetter});
-
-    return super.init();
-  }
-
-  private onBodyTouchStart = (e: TouchEvent) => {
-    const target = e.touches[0].target as HTMLElement;
-    if(!findUpAsChild(target, this.element) && target !== this.btnHover) {
-      cancelEvent(e);
-      this.toggle(false);
-    }
-  };
-
-  public async checkForceReply() {
-    const replyMarkup = await this.getReplyMarkup();
-    if(replyMarkup._ === 'replyKeyboardForceReply' &&
-      !replyMarkup.pFlags.hidden &&
-      !replyMarkup.pFlags.used) {
-      replyMarkup.pFlags.used = true;
-      this.chatInput.initMessageReply(replyMarkup.mid);
-    }
-  }
-
-  private async getReplyMarkup() {
-    return (await this.managers.appMessagesManager.getHistoryStorageTransferable(this.peerId)).replyMarkup ?? {
-      _: 'replyKeyboardHide'
-    };
-  }
-
-  public async render(replyMarkup?: ReplyMarkup.replyKeyboardMarkup) {
-    if(replyMarkup === undefined) {
-      replyMarkup = await this.getReplyMarkup() as any;
-    }
-
-    this.element.textContent = '';
-
-    for(const row of replyMarkup.rows) {
-      const div = document.createElement('div');
-      div.classList.add(ReplyKeyboard.BASE_CLASS + '-row');
-
-      for(const button of row.buttons) {
-        const btn = document.createElement('button');
-        btn.classList.add(ReplyKeyboard.BASE_CLASS + '-button', 'btn');
-        setInnerHTML(btn, wrapEmojiText(button.text));
-        btn.dataset.text = button.text;
-        btn.dataset.type = button._;
-        div.append(btn);
-      }
-
-      this.element.append(div);
-    }
-  }
-
-  public async checkAvailability(replyMarkup?: ReplyMarkup) {
-    if(replyMarkup === undefined) {
-      replyMarkup = await this.getReplyMarkup();
-    }
-
-    const hide = replyMarkup._ === 'replyKeyboardHide' || !(replyMarkup as ReplyMarkup.replyInlineMarkup).rows?.length;
-    this.btnHover.classList.toggle('hide', hide);
-
-    if(hide) {
-      this.toggle(false);
-    }
-
-    return !hide;
-  }
-
-  public setPeer(peerId: PeerId) {
-    this.peerId = peerId;
-
-    this.checkAvailability();
-    this.checkForceReply();
-  }
-}
+/*
+ * https://github.com/morethanwords/tweb
+ * Copyright (C) 2019-2021 Eduard Kuzmenko
+ * https://github.com/morethanwords/tweb/blob/master/LICENSE
+ */
+
+import type ChatInput from './input';
+import DropdownHover from '../../helpers/dropdownHover';
+import {KeyboardButton, ReplyMarkup} from '../../layer';
+import rootScope from '../../lib/rootScope';
+import ListenerSetter, {Listener} from '../../helpers/listenerSetter';
+import findUpClassName from '../../helpers/dom/findUpClassName';
+import IS_TOUCH_SUPPORTED from '../../environment/touchSupport';
+import findUpAsChild from '../../helpers/dom/findUpAsChild';
+import cancelEvent from '../../helpers/dom/cancelEvent';
+import {getHeavyAnimationPromise} from '../../hooks/useHeavyAnimationCheck';
+import confirmationPopup from '../confirmationPopup';
+import safeAssign from '../../helpers/object/safeAssign';
+import setInnerHTML from '../../helpers/dom/setInnerHTML';
+import wrapEmojiText from '../../lib/richTextProcessor/wrapEmojiText';
+import {AppManagers} from '../../lib/appManagers/managers';
+import {attachClickEvent} from '../../helpers/dom/clickEvent';
+
+export default class ReplyKeyboard extends DropdownHover {
+  private static BASE_CLASS = 'reply-keyboard';
+  private appendTo: HTMLElement;
+  private listenerSetter: ListenerSetter;
+  private managers: AppManagers;
+  private btnHover: HTMLElement;
+  private peerId: PeerId;
+  private touchListener: Listener;
+  private chatInput: ChatInput;
+
+  constructor(options: {
+    listenerSetter: ListenerSetter,
+    managers: AppManagers,
+    appendTo: HTMLElement,
+    btnHover: HTMLElement,
+    chatInput: ChatInput
+  }) {
+    super({
+      element: document.createElement('div')
+    });
+
+    safeAssign(this, options);
+
+    this.element.classList.add(ReplyKeyboard.BASE_CLASS);
+    this.element.style.display = 'none';
+
+    this.attachButtonListener(this.btnHover, this.listenerSetter);
+    this.listenerSetter.add(rootScope)('history_reply_markup', async({peerId}) => {
+      if(this.peerId === peerId) {
+        if(this.checkAvailability() && this.isActive()) {
+          await this.render();
+        }
+
+        getHeavyAnimationPromise().then(() => {
+          this.checkForceReply();
+        });
+      }
+    });
+  }
+
+  protected init() {
+    this.appendTo.append(this.element);
+
+    this.listenerSetter.add(this)('open', async() => {
+      await this.render();
+
+      if(IS_TOUCH_SUPPORTED) {
+        this.touchListener = this.listenerSetter.add(document.body)('touchstart', this.onBodyTouchStart, {passive: false, capture: true}) as any as Listener;
+        this.listenerSetter.add(this)('close', () => {
+          this.listenerSetter.remove(this.touchListener);
+        }, {once: true});
+      }
+    });
+
+    attachClickEvent(this.element, (e) => {
+      const target = findUpClassName(e.target, 'btn');
+      if(!target) {
+        return;
+      }
+
+      const type = target.dataset.type as KeyboardButton['_'];
+      const {peerId} = this;
+      switch(type) {
+        case 'keyboardButtonRequestPhone': {
+          confirmationPopup({
+            titleLangKey: 'ShareYouPhoneNumberTitle',
+            button: {
+              langKey: 'OK'
+            },
+            descriptionLangKey: 'AreYouSureShareMyContactInfoBot'
+          }).then(() => {
+            this.managers.appMessagesManager.sendContact(peerId, rootScope.myId);
+          });
+          break;
+        }
+
+        default: {
+          this.managers.appMessagesManager.sendText(peerId, target.dataset.text);
+          break;
+        }
+      }
+
+      this.toggle(false);
+    }, {listenerSetter: this.listenerSetter});
+
+    return super.init();
+  }
+
+  private onBodyTouchStart = (e: TouchEvent) => {
+    const target = e.touches[0].target as HTMLElement;
+    if(!findUpAsChild(target, this.element) && target !== this.btnHover) {
+      cancelEvent(e);
+      this.toggle(false);
+    }
+  };
+
+  public async checkForceReply() {
+    const replyMarkup = await this.getReplyMarkup();
+    if(replyMarkup._ === 'replyKeyboardForceReply' &&
+      !replyMarkup.pFlags.hidden &&
+      !replyMarkup.pFlags.used) {
+      replyMarkup.pFlags.used = true;
+      this.chatInput.initMessageReply(replyMarkup.mid);
+    }
+  }
+
+  private async getReplyMarkup() {
+    return (await this.managers.appMessagesManager.getHistoryStorageTransferable(this.peerId)).replyMarkup ?? {
+      _: 'replyKeyboardHide'
+    };
+  }
+
+  public async render(replyMarkup?: ReplyMarkup.replyKeyboardMarkup) {
+    if(replyMarkup === undefined) {
+      replyMarkup = await this.getReplyMarkup() as any;
+    }
+
+    this.element.textContent = '';
+
+    for(const row of replyMarkup.rows) {
+      const div = document.createElement('div');
+      div.classList.add(ReplyKeyboard.BASE_CLASS + '-row');
+
+      for(const button of row.buttons) {
+        const btn = document.createElement('button');
+        btn.classList.add(ReplyKeyboard.BASE_CLASS + '-button', 'btn');
+        setInnerHTML(btn, wrapEmojiText(button.text));
+        btn.dataset.text = button.text;
+        btn.dataset.type = button._;
+        div.append(btn);
+      }
+
+      this.element.append(div);
+    }
+  }
+
+  public async checkAvailability(replyMarkup?: ReplyMarkup) {
+    if(replyMarkup === undefined) {
+      replyMarkup = await this.getReplyMarkup();
+    }
+
+    const hide = replyMarkup._ === 'replyKeyboardHide' || !(replyMarkup as ReplyMarkup.replyInlineMarkup).rows?.length;
+    this.btnHover.classList.toggle('hide', hide);
+
+    if(hide) {
+      this.toggle(false);
+    }
+
+    return !hide;
+  }
+
+  public setPeer(peerId: PeerId) {
+    this.peerId = peerId;
+
+    this.checkAvailability();
+    this.checkForceReply();
+  }
+}