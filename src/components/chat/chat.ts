/*
 * https://github.com/morethanwords/tweb
 * Copyright (C) 2019-2021 Eduard Kuzmenko
 * https://github.com/morethanwords/tweb/blob/master/LICENSE
 */

import type { AppNotificationsManager } from "../../lib/appManagers/appNotificationsManager";
import type { AppChatsManager, ChatRights } from "../../lib/appManagers/appChatsManager";
import type { AppDocsManager } from "../../lib/appManagers/appDocsManager";
import type { AppImManager } from "../../lib/appManagers/appImManager";
import type { AppInlineBotsManager } from "../../lib/appManagers/appInlineBotsManager";
import type { AppMessagesManager } from "../../lib/appManagers/appMessagesManager";
import type { AppPeersManager } from "../../lib/appManagers/appPeersManager";
import type { AppPhotosManager } from "../../lib/appManagers/appPhotosManager";
import type { AppPollsManager } from "../../lib/appManagers/appPollsManager";
import type { AppProfileManager } from "../../lib/appManagers/appProfileManager";
import type { AppStickersManager } from "../../lib/appManagers/appStickersManager";
import type { AppUsersManager } from "../../lib/appManagers/appUsersManager";
import type { AppWebPagesManager } from "../../lib/appManagers/appWebPagesManager";
import type { ApiManagerProxy } from "../../lib/mtproto/mtprotoworker";
import type { AppDraftsManager } from "../../lib/appManagers/appDraftsManager";
import type { AppEmojiManager } from "../../lib/appManagers/appEmojiManager";
import type { ServerTimeManager } from "../../lib/mtproto/serverTimeManager";
import type { AppMessagesIdsManager } from "../../lib/appManagers/appMessagesIdsManager";
import type { AppGroupCallsManager } from "../../lib/appManagers/appGroupCallsManager";
import type { AppReactionsManager } from "../../lib/appManagers/appReactionsManager";
import type { State } from "../../lib/appManagers/appStateManager";
import type stateStorage from '../../lib/stateStorage';
import EventListenerBase from "../../helpers/eventListenerBase";
import { logger, LogTypes } from "../../lib/logger";
import rootScope from "../../lib/rootScope";
import appSidebarRight from "../sidebarRight";
import ChatBubbles from "./bubbles";
import ChatContextMenu from "./contextMenu";
import ChatInput from "./input";
import ChatSelection from "./selection";
import ChatTopbar from "./topbar";
import { BOT_START_PARAM, NULL_PEER_ID, REPLIES_PEER_ID } from "../../lib/mtproto/mtproto_config";
import SetTransition from "../singleTransition";
import { fastRaf } from "../../helpers/schedulers";
import AppPrivateSearchTab from "../sidebarRight/tabs/search";
import renderImageFromUrl from "../../helpers/dom/renderImageFromUrl";
import mediaSizes from "../../helpers/mediaSizes";
import ChatSearch from "./search";
<<<<<<< HEAD
import { IS_TOUCH_SUPPORTED } from "../../environment/touchSupport";
=======
import getAutoDownloadSettingsByPeerId, { ChatAutoDownloadSettings } from "../../helpers/autoDownload";
>>>>>>> 2c75ffc2

export type ChatType = 'chat' | 'pinned' | 'replies' | 'discussion' | 'scheduled';

export default class Chat extends EventListenerBase<{
  setPeer: (mid: number, isTopMessage: boolean) => void
}> {
  public container: HTMLElement;
  public backgroundEl: HTMLElement;

  public topbar: ChatTopbar;
  public bubbles: ChatBubbles;
  public input: ChatInput;
  public selection: ChatSelection;
  public contextMenu: ChatContextMenu;
  public search: ChatSearch;

  public wasAlreadyUsed: boolean;
  // public initPeerId = 0;
  public peerId: PeerId;
  public threadId: number;
  public setPeerPromise: Promise<void>;
  public peerChanged: boolean;

  public log: ReturnType<typeof logger>;

  public type: ChatType;

  public noForwards: boolean;

  public inited: boolean;

<<<<<<< HEAD
  public isRestricted: boolean;
=======
  public autoDownload: ChatAutoDownloadSettings;
>>>>>>> 2c75ffc2
  
  constructor(
    public appImManager: AppImManager, 
    public appChatsManager: AppChatsManager, 
    public appDocsManager: AppDocsManager, 
    public appInlineBotsManager: AppInlineBotsManager, 
    public appMessagesManager: AppMessagesManager, 
    public appPeersManager: AppPeersManager, 
    public appPhotosManager: AppPhotosManager, 
    public appProfileManager: AppProfileManager, 
    public appStickersManager: AppStickersManager, 
    public appUsersManager: AppUsersManager, 
    public appWebPagesManager: AppWebPagesManager, 
    public appPollsManager: AppPollsManager, 
    public apiManager: ApiManagerProxy, 
    public appDraftsManager: AppDraftsManager, 
    public serverTimeManager: ServerTimeManager, 
    public storage: typeof stateStorage, 
    public appNotificationsManager: AppNotificationsManager,
    public appEmojiManager: AppEmojiManager,
    public appMessagesIdsManager: AppMessagesIdsManager,
    public appGroupCallsManager: AppGroupCallsManager,
    public appReactionsManager: AppReactionsManager
  ) {
    super();

    this.type = 'chat';

    this.container = document.createElement('div');
    this.container.classList.add('chat', 'tabs-tab');

    this.backgroundEl = document.createElement('div');
    this.backgroundEl.classList.add('chat-background');

    // * constructor end

    this.log = logger('CHAT', LogTypes.Log | LogTypes.Warn | LogTypes.Debug | LogTypes.Error);
    //this.log.error('Chat construction');

    this.peerId = NULL_PEER_ID;

    this.container.append(this.backgroundEl);
    this.appImManager.chatsContainer.append(this.container);
  }

  public setBackground(url: string): Promise<void> {
    const theme = rootScope.getTheme();

    let item: HTMLElement;
    if(theme.background.type === 'color' && document.documentElement.style.cursor === 'grabbing') {
      const _item = this.backgroundEl.lastElementChild as HTMLElement;
      if(_item && _item.dataset.type === theme.background.type) {
        item = _item;
      }
    }
    
    if(!item) {
      item = document.createElement('div');
      item.classList.add('chat-background-item');
      item.dataset.type = theme.background.type;
    }

    if(theme.background.type === 'color') {
      item.style.backgroundColor = theme.background.color;
      item.style.backgroundImage = 'none';
    }

    return new Promise<void>((resolve) => {
      const cb = () => {
        const prev = this.backgroundEl.lastElementChild as HTMLElement;

        if(prev === item) {
          resolve();
          return;
        }

        this.backgroundEl.append(item);

        // * одного недостаточно, при обновлении страницы все равно фон появляется неплавно
        // ! с requestAnimationFrame лучше, но все равно иногда моргает, так что использую два фаста.
        fastRaf(() => {
          fastRaf(() => {
            SetTransition(item, 'is-visible', true, 200, prev ? () => {
              prev.remove();
            } : null);
          });
        });

        resolve();
      };

      if(url) {
        renderImageFromUrl(item, url, cb);
      } else {
        cb();
      }
    });
  }

  public setType(type: ChatType) {
    this.type = type;

    if(this.type === 'scheduled') {
      this.getMessagesStorage = () => this.appMessagesManager.getScheduledMessagesStorage(this.peerId);
      //this.getMessage = (mid) => this.appMessagesManager.getMessageFromStorage(this.appMessagesManager.getScheduledMessagesStorage(this.peerId), mid);
    }
  }

  public init(/* peerId: PeerId */) {
    // this.initPeerId = peerId;

    this.topbar = new ChatTopbar(this, appSidebarRight, this.appMessagesManager, this.appPeersManager, this.appChatsManager, this.appNotificationsManager, this.appProfileManager, this.appUsersManager, this.appGroupCallsManager);
    this.bubbles = new ChatBubbles(this, this.appMessagesManager, this.appStickersManager, this.appUsersManager, this.appInlineBotsManager, this.appPhotosManager, this.appPeersManager, this.appProfileManager, this.appDraftsManager, this.appMessagesIdsManager, this.appChatsManager, this.appReactionsManager);
    this.input = new ChatInput(this, this.appMessagesManager, this.appMessagesIdsManager, this.appDocsManager, this.appChatsManager, this.appPeersManager, this.appWebPagesManager, this.appImManager, this.appDraftsManager, this.serverTimeManager, this.appNotificationsManager, this.appEmojiManager, this.appUsersManager, this.appInlineBotsManager);
    this.selection = new ChatSelection(this, this.bubbles, this.input, this.appMessagesManager);
    this.contextMenu = new ChatContextMenu(this.bubbles.bubblesContainer, this, this.appMessagesManager, this.appPeersManager, this.appPollsManager, this.appDocsManager, this.appMessagesIdsManager, this.appReactionsManager);

    if(this.type === 'chat') {
      this.topbar.constructUtils();
      this.topbar.constructPeerHelpers();
    } else if(this.type === 'pinned') {
      this.topbar.constructPinnedHelpers();
    } else if(this.type === 'discussion') {
      this.topbar.constructUtils();
      this.topbar.constructDiscussionHelpers();
    }

    this.topbar.construct();
    this.input.construct();

    if(this.type === 'chat') { // * гений в деле, разный порядок из-за разной последовательности действий
      this.bubbles.constructPeerHelpers();
      this.input.constructPeerHelpers();
    } else if(this.type === 'pinned') {
      this.bubbles.constructPinnedHelpers();
      this.input.constructPinnedHelpers();
    } else if(this.type === 'scheduled') {
      this.bubbles.constructScheduledHelpers();
      this.input.constructPeerHelpers();
    } else if(this.type === 'discussion') {
      this.bubbles.constructPeerHelpers();
      this.input.constructPeerHelpers();
    }

    if(this.type !== 'scheduled' && !IS_TOUCH_SUPPORTED) {
      this.bubbles.setReactionsHoverListeners();
    }

    this.container.classList.add('type-' + this.type);
    this.container.append(this.topbar.container, this.bubbles.bubblesContainer, this.input.chatInput);

    this.bubbles.listenerSetter.add(rootScope)('dialog_migrate', ({migrateFrom, migrateTo}) => {
      if(this.peerId === migrateFrom) {
        this.setPeer(migrateTo);
      }
    });

    this.bubbles.listenerSetter.add(rootScope)('dialog_drop', (e) => {
      if(e.peerId === this.peerId) {
        this.appImManager.setPeer();
      }
    });
  }

  public beforeDestroy() {
    this.bubbles.cleanup();
  }

  public destroy() {
    //const perf = performance.now();

    this.topbar.destroy();
    this.bubbles.destroy();
    this.input.destroy();
    this.contextMenu && this.contextMenu.destroy();

    delete this.topbar;
    delete this.bubbles;
    delete this.input;
    delete this.selection;
    delete this.contextMenu;

    this.container.remove();

    //this.log.error('Chat destroy time:', performance.now() - perf);
  }

  public cleanup(helperToo = true) {
    this.input.cleanup(helperToo);
    this.selection.cleanup();
  }

  public setPeer(peerId: PeerId, lastMsgId?: number, startParam?: string) {
    if(!peerId) {
      this.inited = undefined;
    } else if(!this.inited) {
      if(this.init) {
        this.init(/* peerId */);
        this.init = null;
      }

      this.inited = true;
    }

    const samePeer = this.peerId === peerId;
    if(!samePeer) {
      rootScope.dispatchEvent('peer_changing', this);
      this.peerId = peerId || NULL_PEER_ID;
    } else if(this.setPeerPromise) {
      return;
    }

    //console.time('appImManager setPeer');
    //console.time('appImManager setPeer pre promise');
    ////console.time('appImManager: pre render start');
    if(!peerId) {
      appSidebarRight.toggleSidebar(false);
      this.cleanup(true);
      this.topbar.setPeer(peerId);
      this.bubbles.setPeer(peerId);
      rootScope.dispatchEvent('peer_changed', peerId);

      return;
    }

    // set new
    if(!samePeer) {
      const searchTab = appSidebarRight.getTab(AppPrivateSearchTab);
      if(searchTab) {
        searchTab.close();
      }

      this.noForwards = this.appPeersManager.noForwards(peerId);
      this.isRestricted = this.appPeersManager.isRestricted(peerId);
      this.container.classList.toggle('no-forwards', this.noForwards);

      appSidebarRight.sharedMediaTab.setPeer(peerId, this.threadId);
      this.input.clearHelper(); // костыль
      this.selection.cleanup(); // TODO: REFACTOR !!!!!!
      this.setAutoDownloadMedia();
    }

    this.peerChanged = samePeer;

    if(startParam === undefined && this.isStartButtonNeeded()) {
      startParam = BOT_START_PARAM;
    }

    const result = this.bubbles.setPeer(peerId, lastMsgId, startParam);
    if(!result) {
      return;
    }

    const {promise} = result;

    //console.timeEnd('appImManager setPeer pre promise');
    
    const setPeerPromise = this.setPeerPromise = promise.finally(() => {
      if(this.setPeerPromise === setPeerPromise) {
        this.setPeerPromise = null;
      }
    });

    if(!samePeer) {
      appSidebarRight.sharedMediaTab.setLoadMutex(this.setPeerPromise);
      appSidebarRight.sharedMediaTab.loadSidebarMedia(true);
    }
    /* this.setPeerPromise.then(() => {
      appSidebarRight.sharedMediaTab.loadSidebarMedia(false);
    }); */

    return result;
  }

  public setAutoDownloadMedia() {
    this.autoDownload = getAutoDownloadSettingsByPeerId(this.peerId);
  }

  public setMessageId(messageId?: number) {
    return this.setPeer(this.peerId, messageId);
  }

  public finishPeerChange(isTarget: boolean, isJump: boolean, lastMsgId: number, startParam?: string) {
    if(this.peerChanged) return;

    let peerId = this.peerId;
    this.peerChanged = true;

    this.cleanup(false);

    this.topbar.setPeer(peerId);
    this.topbar.finishPeerChange(isTarget, isJump, lastMsgId);
    this.bubbles.finishPeerChange();
    this.input.finishPeerChange(startParam);

    appSidebarRight.sharedMediaTab.fillProfileElements();

    this.log.setPrefix('CHAT-' + peerId + '-' + this.type);

    rootScope.dispatchEvent('peer_changed', peerId);
    this.wasAlreadyUsed = true;
  }

  public getMessagesStorage() {
    return this.appMessagesManager.getMessagesStorage(this.peerId);
  }

  public getMessage(mid: number) {
    return this.appMessagesManager.getMessageFromStorage(this.getMessagesStorage(), mid);
    //return this.appMessagesManager.getMessageByPeer(this.peerId, mid);
  }

  public getMidsByMid(mid: number) {
    return this.appMessagesManager.getMidsByMessage(this.getMessage(mid));
  }

  public isAnyGroup() {
    return this.peerId === rootScope.myId || this.peerId === REPLIES_PEER_ID || this.appPeersManager.isAnyGroup(this.peerId);
  }

  public initSearch(query?: string) {
    if(!this.peerId) return;

    if(mediaSizes.isMobile) {
      if(!this.search) {
        this.search = new ChatSearch(this.topbar, this, query);
      } else {
        this.search.setQuery(query);
      }
    } else {
      let tab = appSidebarRight.getTab(AppPrivateSearchTab);
      if(!tab) {
        tab = new AppPrivateSearchTab(appSidebarRight);
      }

      tab.open(this.peerId, this.threadId, this.bubbles.onDatePick, query);
    }
  }

  public canSend(action?: ChatRights) {
    return this.appMessagesManager.canSendToPeer(this.peerId, this.threadId, action);
  }

  public isStartButtonNeeded() {
    return this.appPeersManager.isBot(this.peerId) && 
      !this.appMessagesManager.getDialogOnly(this.peerId) && 
      !this.appMessagesManager.getHistoryStorage(this.peerId).history.length;
  }
}<|MERGE_RESOLUTION|>--- conflicted
+++ resolved
@@ -42,11 +42,8 @@
 import renderImageFromUrl from "../../helpers/dom/renderImageFromUrl";
 import mediaSizes from "../../helpers/mediaSizes";
 import ChatSearch from "./search";
-<<<<<<< HEAD
 import { IS_TOUCH_SUPPORTED } from "../../environment/touchSupport";
-=======
 import getAutoDownloadSettingsByPeerId, { ChatAutoDownloadSettings } from "../../helpers/autoDownload";
->>>>>>> 2c75ffc2
 
 export type ChatType = 'chat' | 'pinned' | 'replies' | 'discussion' | 'scheduled';
 
@@ -78,11 +75,8 @@
 
   public inited: boolean;
 
-<<<<<<< HEAD
   public isRestricted: boolean;
-=======
   public autoDownload: ChatAutoDownloadSettings;
->>>>>>> 2c75ffc2
   
   constructor(
     public appImManager: AppImManager, 
