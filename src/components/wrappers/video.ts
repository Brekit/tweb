--- conflicted
+++ resolved
@@ -4,7 +4,6 @@
  * https://github.com/morethanwords/tweb/blob/master/LICENSE
  */
 
-<<<<<<< HEAD
 import {IS_SAFARI} from '../../environment/userAgent';
 import {animateSingle} from '../../helpers/animation';
 import {ChatAutoDownloadSettings} from '../../helpers/autoDownload';
@@ -16,7 +15,8 @@
 import renderImageFromUrl from '../../helpers/dom/renderImageFromUrl';
 import mediaSizes, {ScreenSize} from '../../helpers/mediaSizes';
 import onMediaLoad from '../../helpers/onMediaLoad';
-import throttleWithRaf from '../../helpers/schedulers/throttleWithRaf';
+import {fastRaf} from '../../helpers/schedulers';
+import throttle from '../../helpers/schedulers/throttle';
 import sequentialDom from '../../helpers/sequentialDom';
 import toHHMMSS from '../../helpers/string/toHHMMSS';
 import {Message, PhotoSize} from '../../layer';
@@ -32,36 +32,6 @@
 import {findMediaTargets} from '../audio';
 import LazyLoadQueue from '../lazyLoadQueue';
 import ProgressivePreloader from '../preloader';
-=======
-import { IS_SAFARI } from "../../environment/userAgent";
-import { animateSingle } from "../../helpers/animation";
-import { ChatAutoDownloadSettings } from "../../helpers/autoDownload";
-import deferredPromise from "../../helpers/cancellablePromise";
-import cancelEvent from "../../helpers/dom/cancelEvent";
-import { attachClickEvent } from "../../helpers/dom/clickEvent";
-import createVideo from "../../helpers/dom/createVideo";
-import isInDOM from "../../helpers/dom/isInDOM";
-import renderImageFromUrl from "../../helpers/dom/renderImageFromUrl";
-import mediaSizes, { ScreenSize } from "../../helpers/mediaSizes";
-import onMediaLoad from "../../helpers/onMediaLoad";
-import { fastRaf } from "../../helpers/schedulers";
-import throttle from "../../helpers/schedulers/throttle";
-import sequentialDom from "../../helpers/sequentialDom";
-import toHHMMSS from "../../helpers/string/toHHMMSS";
-import { Message, PhotoSize } from "../../layer";
-import { MyDocument } from "../../lib/appManagers/appDocsManager";
-import appDownloadManager from "../../lib/appManagers/appDownloadManager";
-import appImManager from "../../lib/appManagers/appImManager";
-import { AppManagers } from "../../lib/appManagers/managers";
-import { NULL_PEER_ID } from "../../lib/mtproto/mtproto_config";
-import rootScope from "../../lib/rootScope";
-import { ThumbCache } from "../../lib/storages/thumbs";
-import animationIntersector from "../animationIntersector";
-import appMediaPlaybackController, { MediaSearchContext } from "../appMediaPlaybackController";
-import { findMediaTargets } from "../audio";
-import LazyLoadQueue from "../lazyLoadQueue";
-import ProgressivePreloader from "../preloader";
->>>>>>> 16a38d3b
 import wrapPhoto from './photo';
 
 const MAX_VIDEO_AUTOPLAY_SIZE = 50 * 1024 * 1024; // 50 MB
@@ -276,15 +246,10 @@
         spanTime.innerText = toHHMMSS(globalVideo.duration - globalVideo.currentTime, false);
       };
 
-<<<<<<< HEAD
-      const throttledTimeUpdate = throttleWithRaf(onTimeUpdate);
-
-=======
       const throttledTimeUpdate = throttle(() => {
         fastRaf(onTimeUpdate);
       }, 1000, false);
-  
->>>>>>> 16a38d3b
+
       const onPlay = () => {
         video.classList.add('hide');
         divRound.classList.remove('is-paused');
