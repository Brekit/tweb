--- conflicted
+++ resolved
@@ -266,16 +266,11 @@
           if(!invoiceMessage) {
             managers.appMessagesManager.fetchMessageReplyTo(message);
           } else {
-<<<<<<< HEAD
             langPackKey = isRecurringUsed ? 'Chat.Service.PaymentSentRecurringUsed' : (isRecurringInit ? 'Chat.Service.PaymentSentRecurringInit' : 'Chat.Service.PaymentSent1');
-            args.push(wrapLinkToMessage(invoiceMessage, plain));
-=======
-            langPackKey = 'PaymentSuccessfullyPaid';
             args.push(wrapLinkToMessage(invoiceMessage, plain).then((el) => {
               el.classList.add('is-receipt-link');
               return el;
             }));
->>>>>>> 16a38d3b
           }
         }
 
