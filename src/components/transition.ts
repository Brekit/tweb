/*
 * https://github.com/morethanwords/tweb
 * Copyright (C) 2019-2021 Eduard Kuzmenko
 * https://github.com/morethanwords/tweb/blob/master/LICENSE
 */

<<<<<<< HEAD
import rootScope from '../lib/rootScope';
import deferredPromise, {CancellablePromise} from '../helpers/cancellablePromise';
import {dispatchHeavyAnimationEvent} from '../hooks/useHeavyAnimationCheck';
import whichChild from '../helpers/dom/whichChild';
import cancelEvent from '../helpers/dom/cancelEvent';
=======
import rootScope from "../lib/rootScope";
import deferredPromise, { CancellablePromise } from "../helpers/cancellablePromise";
import { dispatchHeavyAnimationEvent } from "../hooks/useHeavyAnimationCheck";
import whichChild from "../helpers/dom/whichChild";
import cancelEvent from "../helpers/dom/cancelEvent";
import ListenerSetter from "../helpers/listenerSetter";
>>>>>>> 16a38d3b

function slideNavigation(tabContent: HTMLElement, prevTabContent: HTMLElement, toRight: boolean) {
  const width = prevTabContent.getBoundingClientRect().width;
  const elements = [tabContent, prevTabContent];
  if(toRight) elements.reverse();
  elements[0].style.filter = `brightness(80%)`;
  elements[0].style.transform = `translate3d(${-width * .25}px, 0, 0)`;
  elements[1].style.transform = `translate3d(${width}px, 0, 0)`;

  tabContent.classList.add('active');
  void tabContent.offsetWidth; // reflow

  tabContent.style.transform = '';
  tabContent.style.filter = '';

  return () => {
    prevTabContent.style.transform = prevTabContent.style.filter = '';
  };
}

function slideTabs(tabContent: HTMLElement, prevTabContent: HTMLElement, toRight: boolean) {
  // Jolly Cobra's // Workaround for scrollable content flickering during animation.
  // const scrollableContainer = findUpClassName(tabContent, 'scrollable-y');
  // if(scrollableContainer && scrollableContainer.style.overflowY !== 'hidden') {
  //   // const scrollBarWidth = scrollableContainer.offsetWidth - scrollableContainer.clientWidth;
  //   scrollableContainer.style.overflowY = 'hidden';
  //   // scrollableContainer.style.paddingRight = `${scrollBarWidth}px`;
  //   // this.container.classList.add('sliding');
  // }

  // window.requestAnimationFrame(() => {
  const width = prevTabContent.getBoundingClientRect().width;
  /* tabContent.style.setProperty('--width', width + 'px');
    prevTabContent.style.setProperty('--width', width + 'px');

    tabContent.classList.add('active'); */
  // void tabContent.offsetWidth; // reflow
  const elements = [tabContent, prevTabContent];
  if(toRight) elements.reverse();
  elements[0].style.transform = `translate3d(${-width}px, 0, 0)`;
  elements[1].style.transform = `translate3d(${width}px, 0, 0)`;

  tabContent.classList.add('active');
  void tabContent.offsetWidth; // reflow

  tabContent.style.transform = '';
  // });

  return () => {
    prevTabContent.style.transform = '';

    // if(scrollableContainer) {
    //   // Jolly Cobra's // Workaround for scrollable content flickering during animation.
    //   if(isSafari) { // ! safari doesn't respect sticky header, so it flicks when overflow is changing
    //     scrollableContainer.style.display = 'none';
    //   }

    //   scrollableContainer.style.overflowY = '';

    //   if(isSafari) {
    //     void scrollableContainer.offsetLeft; // reflow
    //     scrollableContainer.style.display = '';
    //   }

    //   // scrollableContainer.style.paddingRight = '0';
    //   // this.container.classList.remove('sliding');
    // }
  };
}

export const TransitionSlider = (
<<<<<<< HEAD
  content: HTMLElement,
  type: 'tabs' | 'navigation' | 'zoom-fade' | 'slide-fade' | 'none'/*  | 'counter' */,
  transitionTime: number,
  onTransitionEnd?: (id: number) => void,
  isHeavy = true
=======
  content: HTMLElement, 
  type: 'tabs' | 'navigation' | 'zoom-fade' | 'slide-fade' | 'none'/*  | 'counter' */, 
  transitionTime: number, 
  onTransitionEnd?: (id: number) => void, 
  isHeavy = true,
  listenerSetter?: ListenerSetter
>>>>>>> 16a38d3b
) => {
  let animationFunction: TransitionFunction = null;

  switch(type) {
    case 'tabs':
      animationFunction = slideTabs;
      break;
    case 'navigation':
      animationFunction = slideNavigation;
      break;
    /* default:
      break; */
  }

  content.dataset.animation = type;
<<<<<<< HEAD

  return Transition(content, animationFunction, transitionTime, onTransitionEnd, isHeavy);
=======
  
  return Transition(content, animationFunction, transitionTime, onTransitionEnd, isHeavy, undefined, undefined, listenerSetter);
>>>>>>> 16a38d3b
};

type TransitionFunction = (tabContent: HTMLElement, prevTabContent: HTMLElement, toRight: boolean) => void | (() => void);

const Transition = (
  content: HTMLElement,
  animationFunction: TransitionFunction,
  transitionTime: number,
  onTransitionEnd?: (id: number) => void,
  isHeavy = true,
  once = false,
  withAnimationListener = true,
  listenerSetter?: ListenerSetter
) => {
  const onTransitionEndCallbacks: Map<HTMLElement, Function> = new Map();
  let animationDeferred: CancellablePromise<void>;
  // let animationStarted = 0;
  let from: HTMLElement = null;

  if(withAnimationListener) {
    const listenerName = animationFunction ? 'transitionend' : 'animationend';

    const onEndEvent = (e: TransitionEvent | AnimationEvent) => {
      cancelEvent(e);

      if((e.target as HTMLElement).parentElement !== content) {
        return;
      }

      // console.log('Transition: transitionend', /* content, */ e, selectTab.prevId, performance.now() - animationStarted);

      const callback = onTransitionEndCallbacks.get(e.target as HTMLElement);
<<<<<<< HEAD
      if(callback) callback();

=======
      callback?.();
  
>>>>>>> 16a38d3b
      if(e.target !== from) {
        return;
      }

      if(!animationDeferred && isHeavy) return;

      if(animationDeferred) {
        animationDeferred.resolve();
        animationDeferred = undefined;
      }

      if(onTransitionEnd) {
        onTransitionEnd(selectTab.prevId());
      }

      content.classList.remove('animating', 'backwards', 'disable-hover');

      if(once) {
        if(listenerSetter) listenerSetter.removeManual(content, listenerName, onEndEvent);
        else content.removeEventListener(listenerName, onEndEvent/* , {capture: false} */);
        from = animationDeferred = undefined;
        onTransitionEndCallbacks.clear();
      }
    };

    // TODO: check for transition type (transform, etc) using by animationFunction
    if(listenerSetter) listenerSetter.add(content)(listenerName, onEndEvent);
    else content.addEventListener(listenerName, onEndEvent/* , {passive: true, capture: false} */);
  }

  function selectTab(id: number | HTMLElement, animate = true, overrideFrom?: typeof from) {
    if(overrideFrom) {
      from = overrideFrom;
    }

    if(id instanceof HTMLElement) {
      id = whichChild(id);
    }

    const prevId = selectTab.prevId();
    if(id === prevId) return false;

    // console.log('selectTab id:', id);

    const to = content.children[id] as HTMLElement;

    if(!rootScope.settings.animationsEnabled || prevId === -1) {
      animate = false;
    }

    if(!withAnimationListener) {
      const timeout = content.dataset.timeout;
      if(timeout !== undefined) {
        clearTimeout(+timeout);
      }

      delete content.dataset.timeout;
    }

    if(!animate) {
      if(from) from.classList.remove('active', 'to', 'from');
      else if(to) { // fix instant opening back from closed slider (e.g. instant closening and opening right sidebar)
        const callback = onTransitionEndCallbacks.get(to);
        callback?.();
      }

      if(to) {
        to.classList.remove('to', 'from');
        to.classList.add('active');
      }

      content.classList.remove('animating', 'backwards', 'disable-hover');

      from = to;

      if(onTransitionEnd) onTransitionEnd(id);
      return;
    }

    if(!withAnimationListener) {
      content.dataset.timeout = '' + window.setTimeout(() => {
        to.classList.remove('to');
        from && from.classList.remove('from');
        content.classList.remove('animating', 'backwards', 'disable-hover');
        delete content.dataset.timeout;
      }, transitionTime);
    }

    if(from) {
      from.classList.remove('to');
      from.classList.add('from');
    }

    content.classList.add('animating'/* , 'disable-hover' */);
    const toRight = prevId < id;
    content.classList.toggle('backwards', !toRight);

    let onTransitionEndCallback: ReturnType<TransitionFunction>;
    if(!to) {
      // prevTabContent.classList.remove('active');
    } else {
      if(animationFunction) {
        onTransitionEndCallback = animationFunction(to, from, toRight);
      } else {
        to.classList.add('active');
      }

      to.classList.remove('from');
      to.classList.add('to');
    }

    if(to) {
      onTransitionEndCallbacks.set(to, () => {
        to.classList.remove('to');
        onTransitionEndCallbacks.delete(to);
      });
    }

    if(from/*  && false */) {
      let timeout: number;
      const _from = from;
      const callback = () => {
        clearTimeout(timeout);
        _from.classList.remove('active', 'from');

        if(onTransitionEndCallback) {
          onTransitionEndCallback?.();
        }

        onTransitionEndCallbacks.delete(_from);
      };

      if(to) {
        timeout = window.setTimeout(callback, transitionTime + 100); // something happened to container
        onTransitionEndCallbacks.set(_from, callback);
      } else {
        timeout = window.setTimeout(callback, transitionTime);
        onTransitionEndCallbacks.set(_from, () => {
          clearTimeout(timeout);
          onTransitionEndCallbacks.delete(_from);
        });
      }

      if(isHeavy) {
        if(!animationDeferred) {
          animationDeferred = deferredPromise<void>();
          // animationStarted = performance.now();
        }

        dispatchHeavyAnimationEvent(animationDeferred, transitionTime * 2);
      }
    }

    from = to;
  }

  // selectTab.prevId = -1;
  selectTab.prevId = () => from ? whichChild(from) : -1;

  return selectTab;
};

export default Transition;
<|MERGE_RESOLUTION|>--- conflicted
+++ resolved
@@ -1,329 +1,303 @@
-/*
- * https://github.com/morethanwords/tweb
- * Copyright (C) 2019-2021 Eduard Kuzmenko
- * https://github.com/morethanwords/tweb/blob/master/LICENSE
- */
-
-<<<<<<< HEAD
-import rootScope from '../lib/rootScope';
-import deferredPromise, {CancellablePromise} from '../helpers/cancellablePromise';
-import {dispatchHeavyAnimationEvent} from '../hooks/useHeavyAnimationCheck';
-import whichChild from '../helpers/dom/whichChild';
-import cancelEvent from '../helpers/dom/cancelEvent';
-=======
-import rootScope from "../lib/rootScope";
-import deferredPromise, { CancellablePromise } from "../helpers/cancellablePromise";
-import { dispatchHeavyAnimationEvent } from "../hooks/useHeavyAnimationCheck";
-import whichChild from "../helpers/dom/whichChild";
-import cancelEvent from "../helpers/dom/cancelEvent";
-import ListenerSetter from "../helpers/listenerSetter";
->>>>>>> 16a38d3b
-
-function slideNavigation(tabContent: HTMLElement, prevTabContent: HTMLElement, toRight: boolean) {
-  const width = prevTabContent.getBoundingClientRect().width;
-  const elements = [tabContent, prevTabContent];
-  if(toRight) elements.reverse();
-  elements[0].style.filter = `brightness(80%)`;
-  elements[0].style.transform = `translate3d(${-width * .25}px, 0, 0)`;
-  elements[1].style.transform = `translate3d(${width}px, 0, 0)`;
-
-  tabContent.classList.add('active');
-  void tabContent.offsetWidth; // reflow
-
-  tabContent.style.transform = '';
-  tabContent.style.filter = '';
-
-  return () => {
-    prevTabContent.style.transform = prevTabContent.style.filter = '';
-  };
-}
-
-function slideTabs(tabContent: HTMLElement, prevTabContent: HTMLElement, toRight: boolean) {
-  // Jolly Cobra's // Workaround for scrollable content flickering during animation.
-  // const scrollableContainer = findUpClassName(tabContent, 'scrollable-y');
-  // if(scrollableContainer && scrollableContainer.style.overflowY !== 'hidden') {
-  //   // const scrollBarWidth = scrollableContainer.offsetWidth - scrollableContainer.clientWidth;
-  //   scrollableContainer.style.overflowY = 'hidden';
-  //   // scrollableContainer.style.paddingRight = `${scrollBarWidth}px`;
-  //   // this.container.classList.add('sliding');
-  // }
-
-  // window.requestAnimationFrame(() => {
-  const width = prevTabContent.getBoundingClientRect().width;
-  /* tabContent.style.setProperty('--width', width + 'px');
-    prevTabContent.style.setProperty('--width', width + 'px');
-
-    tabContent.classList.add('active'); */
-  // void tabContent.offsetWidth; // reflow
-  const elements = [tabContent, prevTabContent];
-  if(toRight) elements.reverse();
-  elements[0].style.transform = `translate3d(${-width}px, 0, 0)`;
-  elements[1].style.transform = `translate3d(${width}px, 0, 0)`;
-
-  tabContent.classList.add('active');
-  void tabContent.offsetWidth; // reflow
-
-  tabContent.style.transform = '';
-  // });
-
-  return () => {
-    prevTabContent.style.transform = '';
-
-    // if(scrollableContainer) {
-    //   // Jolly Cobra's // Workaround for scrollable content flickering during animation.
-    //   if(isSafari) { // ! safari doesn't respect sticky header, so it flicks when overflow is changing
-    //     scrollableContainer.style.display = 'none';
-    //   }
-
-    //   scrollableContainer.style.overflowY = '';
-
-    //   if(isSafari) {
-    //     void scrollableContainer.offsetLeft; // reflow
-    //     scrollableContainer.style.display = '';
-    //   }
-
-    //   // scrollableContainer.style.paddingRight = '0';
-    //   // this.container.classList.remove('sliding');
-    // }
-  };
-}
-
-export const TransitionSlider = (
-<<<<<<< HEAD
-  content: HTMLElement,
-  type: 'tabs' | 'navigation' | 'zoom-fade' | 'slide-fade' | 'none'/*  | 'counter' */,
-  transitionTime: number,
-  onTransitionEnd?: (id: number) => void,
-  isHeavy = true
-=======
-  content: HTMLElement, 
-  type: 'tabs' | 'navigation' | 'zoom-fade' | 'slide-fade' | 'none'/*  | 'counter' */, 
-  transitionTime: number, 
-  onTransitionEnd?: (id: number) => void, 
-  isHeavy = true,
-  listenerSetter?: ListenerSetter
->>>>>>> 16a38d3b
-) => {
-  let animationFunction: TransitionFunction = null;
-
-  switch(type) {
-    case 'tabs':
-      animationFunction = slideTabs;
-      break;
-    case 'navigation':
-      animationFunction = slideNavigation;
-      break;
-    /* default:
-      break; */
-  }
-
-  content.dataset.animation = type;
-<<<<<<< HEAD
-
-  return Transition(content, animationFunction, transitionTime, onTransitionEnd, isHeavy);
-=======
-  
-  return Transition(content, animationFunction, transitionTime, onTransitionEnd, isHeavy, undefined, undefined, listenerSetter);
->>>>>>> 16a38d3b
-};
-
-type TransitionFunction = (tabContent: HTMLElement, prevTabContent: HTMLElement, toRight: boolean) => void | (() => void);
-
-const Transition = (
-  content: HTMLElement,
-  animationFunction: TransitionFunction,
-  transitionTime: number,
-  onTransitionEnd?: (id: number) => void,
-  isHeavy = true,
-  once = false,
-  withAnimationListener = true,
-  listenerSetter?: ListenerSetter
-) => {
-  const onTransitionEndCallbacks: Map<HTMLElement, Function> = new Map();
-  let animationDeferred: CancellablePromise<void>;
-  // let animationStarted = 0;
-  let from: HTMLElement = null;
-
-  if(withAnimationListener) {
-    const listenerName = animationFunction ? 'transitionend' : 'animationend';
-
-    const onEndEvent = (e: TransitionEvent | AnimationEvent) => {
-      cancelEvent(e);
-
-      if((e.target as HTMLElement).parentElement !== content) {
-        return;
-      }
-
-      // console.log('Transition: transitionend', /* content, */ e, selectTab.prevId, performance.now() - animationStarted);
-
-      const callback = onTransitionEndCallbacks.get(e.target as HTMLElement);
-<<<<<<< HEAD
-      if(callback) callback();
-
-=======
-      callback?.();
-  
->>>>>>> 16a38d3b
-      if(e.target !== from) {
-        return;
-      }
-
-      if(!animationDeferred && isHeavy) return;
-
-      if(animationDeferred) {
-        animationDeferred.resolve();
-        animationDeferred = undefined;
-      }
-
-      if(onTransitionEnd) {
-        onTransitionEnd(selectTab.prevId());
-      }
-
-      content.classList.remove('animating', 'backwards', 'disable-hover');
-
-      if(once) {
-        if(listenerSetter) listenerSetter.removeManual(content, listenerName, onEndEvent);
-        else content.removeEventListener(listenerName, onEndEvent/* , {capture: false} */);
-        from = animationDeferred = undefined;
-        onTransitionEndCallbacks.clear();
-      }
-    };
-
-    // TODO: check for transition type (transform, etc) using by animationFunction
-    if(listenerSetter) listenerSetter.add(content)(listenerName, onEndEvent);
-    else content.addEventListener(listenerName, onEndEvent/* , {passive: true, capture: false} */);
-  }
-
-  function selectTab(id: number | HTMLElement, animate = true, overrideFrom?: typeof from) {
-    if(overrideFrom) {
-      from = overrideFrom;
-    }
-
-    if(id instanceof HTMLElement) {
-      id = whichChild(id);
-    }
-
-    const prevId = selectTab.prevId();
-    if(id === prevId) return false;
-
-    // console.log('selectTab id:', id);
-
-    const to = content.children[id] as HTMLElement;
-
-    if(!rootScope.settings.animationsEnabled || prevId === -1) {
-      animate = false;
-    }
-
-    if(!withAnimationListener) {
-      const timeout = content.dataset.timeout;
-      if(timeout !== undefined) {
-        clearTimeout(+timeout);
-      }
-
-      delete content.dataset.timeout;
-    }
-
-    if(!animate) {
-      if(from) from.classList.remove('active', 'to', 'from');
-      else if(to) { // fix instant opening back from closed slider (e.g. instant closening and opening right sidebar)
-        const callback = onTransitionEndCallbacks.get(to);
-        callback?.();
-      }
-
-      if(to) {
-        to.classList.remove('to', 'from');
-        to.classList.add('active');
-      }
-
-      content.classList.remove('animating', 'backwards', 'disable-hover');
-
-      from = to;
-
-      if(onTransitionEnd) onTransitionEnd(id);
-      return;
-    }
-
-    if(!withAnimationListener) {
-      content.dataset.timeout = '' + window.setTimeout(() => {
-        to.classList.remove('to');
-        from && from.classList.remove('from');
-        content.classList.remove('animating', 'backwards', 'disable-hover');
-        delete content.dataset.timeout;
-      }, transitionTime);
-    }
-
-    if(from) {
-      from.classList.remove('to');
-      from.classList.add('from');
-    }
-
-    content.classList.add('animating'/* , 'disable-hover' */);
-    const toRight = prevId < id;
-    content.classList.toggle('backwards', !toRight);
-
-    let onTransitionEndCallback: ReturnType<TransitionFunction>;
-    if(!to) {
-      // prevTabContent.classList.remove('active');
-    } else {
-      if(animationFunction) {
-        onTransitionEndCallback = animationFunction(to, from, toRight);
-      } else {
-        to.classList.add('active');
-      }
-
-      to.classList.remove('from');
-      to.classList.add('to');
-    }
-
-    if(to) {
-      onTransitionEndCallbacks.set(to, () => {
-        to.classList.remove('to');
-        onTransitionEndCallbacks.delete(to);
-      });
-    }
-
-    if(from/*  && false */) {
-      let timeout: number;
-      const _from = from;
-      const callback = () => {
-        clearTimeout(timeout);
-        _from.classList.remove('active', 'from');
-
-        if(onTransitionEndCallback) {
-          onTransitionEndCallback?.();
-        }
-
-        onTransitionEndCallbacks.delete(_from);
-      };
-
-      if(to) {
-        timeout = window.setTimeout(callback, transitionTime + 100); // something happened to container
-        onTransitionEndCallbacks.set(_from, callback);
-      } else {
-        timeout = window.setTimeout(callback, transitionTime);
-        onTransitionEndCallbacks.set(_from, () => {
-          clearTimeout(timeout);
-          onTransitionEndCallbacks.delete(_from);
-        });
-      }
-
-      if(isHeavy) {
-        if(!animationDeferred) {
-          animationDeferred = deferredPromise<void>();
-          // animationStarted = performance.now();
-        }
-
-        dispatchHeavyAnimationEvent(animationDeferred, transitionTime * 2);
-      }
-    }
-
-    from = to;
-  }
-
-  // selectTab.prevId = -1;
-  selectTab.prevId = () => from ? whichChild(from) : -1;
-
-  return selectTab;
-};
-
-export default Transition;
+/*
+ * https://github.com/morethanwords/tweb
+ * Copyright (C) 2019-2021 Eduard Kuzmenko
+ * https://github.com/morethanwords/tweb/blob/master/LICENSE
+ */
+
+import rootScope from '../lib/rootScope';
+import deferredPromise, {CancellablePromise} from '../helpers/cancellablePromise';
+import {dispatchHeavyAnimationEvent} from '../hooks/useHeavyAnimationCheck';
+import whichChild from '../helpers/dom/whichChild';
+import cancelEvent from '../helpers/dom/cancelEvent';
+import ListenerSetter from '../helpers/listenerSetter';
+
+function slideNavigation(tabContent: HTMLElement, prevTabContent: HTMLElement, toRight: boolean) {
+  const width = prevTabContent.getBoundingClientRect().width;
+  const elements = [tabContent, prevTabContent];
+  if(toRight) elements.reverse();
+  elements[0].style.filter = `brightness(80%)`;
+  elements[0].style.transform = `translate3d(${-width * .25}px, 0, 0)`;
+  elements[1].style.transform = `translate3d(${width}px, 0, 0)`;
+
+  tabContent.classList.add('active');
+  void tabContent.offsetWidth; // reflow
+
+  tabContent.style.transform = '';
+  tabContent.style.filter = '';
+
+  return () => {
+    prevTabContent.style.transform = prevTabContent.style.filter = '';
+  };
+}
+
+function slideTabs(tabContent: HTMLElement, prevTabContent: HTMLElement, toRight: boolean) {
+  // Jolly Cobra's // Workaround for scrollable content flickering during animation.
+  // const scrollableContainer = findUpClassName(tabContent, 'scrollable-y');
+  // if(scrollableContainer && scrollableContainer.style.overflowY !== 'hidden') {
+  //   // const scrollBarWidth = scrollableContainer.offsetWidth - scrollableContainer.clientWidth;
+  //   scrollableContainer.style.overflowY = 'hidden';
+  //   // scrollableContainer.style.paddingRight = `${scrollBarWidth}px`;
+  //   // this.container.classList.add('sliding');
+  // }
+
+  // window.requestAnimationFrame(() => {
+  const width = prevTabContent.getBoundingClientRect().width;
+  /* tabContent.style.setProperty('--width', width + 'px');
+    prevTabContent.style.setProperty('--width', width + 'px');
+
+    tabContent.classList.add('active'); */
+  // void tabContent.offsetWidth; // reflow
+  const elements = [tabContent, prevTabContent];
+  if(toRight) elements.reverse();
+  elements[0].style.transform = `translate3d(${-width}px, 0, 0)`;
+  elements[1].style.transform = `translate3d(${width}px, 0, 0)`;
+
+  tabContent.classList.add('active');
+  void tabContent.offsetWidth; // reflow
+
+  tabContent.style.transform = '';
+  // });
+
+  return () => {
+    prevTabContent.style.transform = '';
+
+    // if(scrollableContainer) {
+    //   // Jolly Cobra's // Workaround for scrollable content flickering during animation.
+    //   if(isSafari) { // ! safari doesn't respect sticky header, so it flicks when overflow is changing
+    //     scrollableContainer.style.display = 'none';
+    //   }
+
+    //   scrollableContainer.style.overflowY = '';
+
+    //   if(isSafari) {
+    //     void scrollableContainer.offsetLeft; // reflow
+    //     scrollableContainer.style.display = '';
+    //   }
+
+    //   // scrollableContainer.style.paddingRight = '0';
+    //   // this.container.classList.remove('sliding');
+    // }
+  };
+}
+
+export const TransitionSlider = (
+  content: HTMLElement,
+  type: 'tabs' | 'navigation' | 'zoom-fade' | 'slide-fade' | 'none'/*  | 'counter' */,
+  transitionTime: number,
+  onTransitionEnd?: (id: number) => void,
+  isHeavy = true,
+  listenerSetter?: ListenerSetter
+) => {
+  let animationFunction: TransitionFunction = null;
+
+  switch(type) {
+    case 'tabs':
+      animationFunction = slideTabs;
+      break;
+    case 'navigation':
+      animationFunction = slideNavigation;
+      break;
+    /* default:
+      break; */
+  }
+
+  content.dataset.animation = type;
+
+  return Transition(content, animationFunction, transitionTime, onTransitionEnd, isHeavy, undefined, undefined, listenerSetter);
+};
+
+type TransitionFunction = (tabContent: HTMLElement, prevTabContent: HTMLElement, toRight: boolean) => void | (() => void);
+
+const Transition = (
+  content: HTMLElement,
+  animationFunction: TransitionFunction,
+  transitionTime: number,
+  onTransitionEnd?: (id: number) => void,
+  isHeavy = true,
+  once = false,
+  withAnimationListener = true,
+  listenerSetter?: ListenerSetter
+) => {
+  const onTransitionEndCallbacks: Map<HTMLElement, Function> = new Map();
+  let animationDeferred: CancellablePromise<void>;
+  // let animationStarted = 0;
+  let from: HTMLElement = null;
+
+  if(withAnimationListener) {
+    const listenerName = animationFunction ? 'transitionend' : 'animationend';
+
+    const onEndEvent = (e: TransitionEvent | AnimationEvent) => {
+      cancelEvent(e);
+
+      if((e.target as HTMLElement).parentElement !== content) {
+        return;
+      }
+
+      // console.log('Transition: transitionend', /* content, */ e, selectTab.prevId, performance.now() - animationStarted);
+
+      const callback = onTransitionEndCallbacks.get(e.target as HTMLElement);
+      callback?.();
+
+      if(e.target !== from) {
+        return;
+      }
+
+      if(!animationDeferred && isHeavy) return;
+
+      if(animationDeferred) {
+        animationDeferred.resolve();
+        animationDeferred = undefined;
+      }
+
+      if(onTransitionEnd) {
+        onTransitionEnd(selectTab.prevId());
+      }
+
+      content.classList.remove('animating', 'backwards', 'disable-hover');
+
+      if(once) {
+        if(listenerSetter) listenerSetter.removeManual(content, listenerName, onEndEvent);
+        else content.removeEventListener(listenerName, onEndEvent/* , {capture: false} */);
+        from = animationDeferred = undefined;
+        onTransitionEndCallbacks.clear();
+      }
+    };
+
+    // TODO: check for transition type (transform, etc) using by animationFunction
+    if(listenerSetter) listenerSetter.add(content)(listenerName, onEndEvent);
+    else content.addEventListener(listenerName, onEndEvent/* , {passive: true, capture: false} */);
+  }
+
+  function selectTab(id: number | HTMLElement, animate = true, overrideFrom?: typeof from) {
+    if(overrideFrom) {
+      from = overrideFrom;
+    }
+
+    if(id instanceof HTMLElement) {
+      id = whichChild(id);
+    }
+
+    const prevId = selectTab.prevId();
+    if(id === prevId) return false;
+
+    // console.log('selectTab id:', id);
+
+    const to = content.children[id] as HTMLElement;
+
+    if(!rootScope.settings.animationsEnabled || prevId === -1) {
+      animate = false;
+    }
+
+    if(!withAnimationListener) {
+      const timeout = content.dataset.timeout;
+      if(timeout !== undefined) {
+        clearTimeout(+timeout);
+      }
+
+      delete content.dataset.timeout;
+    }
+
+    if(!animate) {
+      if(from) from.classList.remove('active', 'to', 'from');
+      else if(to) { // fix instant opening back from closed slider (e.g. instant closening and opening right sidebar)
+        const callback = onTransitionEndCallbacks.get(to);
+        callback?.();
+      }
+
+      if(to) {
+        to.classList.remove('to', 'from');
+        to.classList.add('active');
+      }
+
+      content.classList.remove('animating', 'backwards', 'disable-hover');
+
+      from = to;
+
+      if(onTransitionEnd) onTransitionEnd(id);
+      return;
+    }
+
+    if(!withAnimationListener) {
+      content.dataset.timeout = '' + window.setTimeout(() => {
+        to.classList.remove('to');
+        from && from.classList.remove('from');
+        content.classList.remove('animating', 'backwards', 'disable-hover');
+        delete content.dataset.timeout;
+      }, transitionTime);
+    }
+
+    if(from) {
+      from.classList.remove('to');
+      from.classList.add('from');
+    }
+
+    content.classList.add('animating'/* , 'disable-hover' */);
+    const toRight = prevId < id;
+    content.classList.toggle('backwards', !toRight);
+
+    let onTransitionEndCallback: ReturnType<TransitionFunction>;
+    if(!to) {
+      // prevTabContent.classList.remove('active');
+    } else {
+      if(animationFunction) {
+        onTransitionEndCallback = animationFunction(to, from, toRight);
+      } else {
+        to.classList.add('active');
+      }
+
+      to.classList.remove('from');
+      to.classList.add('to');
+    }
+
+    if(to) {
+      onTransitionEndCallbacks.set(to, () => {
+        to.classList.remove('to');
+        onTransitionEndCallbacks.delete(to);
+      });
+    }
+
+    if(from/*  && false */) {
+      let timeout: number;
+      const _from = from;
+      const callback = () => {
+        clearTimeout(timeout);
+        _from.classList.remove('active', 'from');
+
+        if(onTransitionEndCallback) {
+          onTransitionEndCallback?.();
+        }
+
+        onTransitionEndCallbacks.delete(_from);
+      };
+
+      if(to) {
+        timeout = window.setTimeout(callback, transitionTime + 100); // something happened to container
+        onTransitionEndCallbacks.set(_from, callback);
+      } else {
+        timeout = window.setTimeout(callback, transitionTime);
+        onTransitionEndCallbacks.set(_from, () => {
+          clearTimeout(timeout);
+          onTransitionEndCallbacks.delete(_from);
+        });
+      }
+
+      if(isHeavy) {
+        if(!animationDeferred) {
+          animationDeferred = deferredPromise<void>();
+          // animationStarted = performance.now();
+        }
+
+        dispatchHeavyAnimationEvent(animationDeferred, transitionTime * 2);
+      }
+    }
+
+    from = to;
+  }
+
+  // selectTab.prevId = -1;
+  selectTab.prevId = () => from ? whichChild(from) : -1;
+
+  return selectTab;
+};
+
+export default Transition;