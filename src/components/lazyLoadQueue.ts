--- conflicted
+++ resolved
@@ -1,66 +1,59 @@
-/*
- * https://github.com/morethanwords/tweb
- * Copyright (C) 2019-2021 Eduard Kuzmenko
- * https://github.com/morethanwords/tweb/blob/master/LICENSE
- */
-
-<<<<<<< HEAD
-import VisibilityIntersector from './visibilityIntersector';
-import findAndSpliceAll from '../helpers/array/findAndSpliceAll';
-import findAndSplice from '../helpers/array/findAndSplice';
-import LazyLoadQueueIntersector, {LazyLoadElement} from './lazyLoadQueueIntersector';
-=======
-import VisibilityIntersector, { OnVisibilityChangeItem } from "./visibilityIntersector";
-import findAndSpliceAll from "../helpers/array/findAndSpliceAll";
-import findAndSplice from "../helpers/array/findAndSplice";
-import LazyLoadQueueIntersector, { LazyLoadElement } from "./lazyLoadQueueIntersector";
->>>>>>> 16a38d3b
-
-export default class LazyLoadQueue extends LazyLoadQueueIntersector {
-  constructor(parallelLimit?: number) {
-    super(parallelLimit);
-
-    this.intersector = new VisibilityIntersector(this.onVisibilityChange);
-  }
-
-  private onVisibilityChange = ({target, visible}: OnVisibilityChangeItem) => {
-    if(visible) {
-      /* if(DEBUG) {
-        this.log('isIntersecting', target);
-      } */
-
-      // need for set element first if scrolled
-      findAndSpliceAll(this.queue, (i) => i.div === target).forEach((item) => {
-        item.wasSeen = true;
-        this.queue.unshift(item);
-        // this.processQueue(item);
-      });
-
-      this.setProcessQueueTimeout();
-    }
-  };
-
-  protected getItem() {
-    return findAndSplice(this.queue, item => item.wasSeen);
-  }
-
-  public async processItem(item: LazyLoadElement) {
-    await super.processItem(item);
-    this.intersector.unobserve(item.div);
-  }
-
-  protected addElement(method: 'push' | 'unshift', el: LazyLoadElement) {
-    const inserted = super.addElement(method, el);
-
-    if(!inserted) return false;
-
-    this.intersector.observe(el.div);
-    /* if(el.wasSeen) {
-      this.processQueue(el);
-    } else  */if(!el.hasOwnProperty('wasSeen')) {
-      el.wasSeen = false;
-    }
-
-    return true;
-  }
-}
+/*
+ * https://github.com/morethanwords/tweb
+ * Copyright (C) 2019-2021 Eduard Kuzmenko
+ * https://github.com/morethanwords/tweb/blob/master/LICENSE
+ */
+
+import VisibilityIntersector, {OnVisibilityChangeItem} from './visibilityIntersector';
+import findAndSpliceAll from '../helpers/array/findAndSpliceAll';
+import findAndSplice from '../helpers/array/findAndSplice';
+import LazyLoadQueueIntersector, {LazyLoadElement} from './lazyLoadQueueIntersector';
+
+export default class LazyLoadQueue extends LazyLoadQueueIntersector {
+  constructor(parallelLimit?: number) {
+    super(parallelLimit);
+
+    this.intersector = new VisibilityIntersector(this.onVisibilityChange);
+  }
+
+  private onVisibilityChange = ({target, visible}: OnVisibilityChangeItem) => {
+    if(visible) {
+      /* if(DEBUG) {
+        this.log('isIntersecting', target);
+      } */
+
+      // need for set element first if scrolled
+      findAndSpliceAll(this.queue, (i) => i.div === target).forEach((item) => {
+        item.wasSeen = true;
+        this.queue.unshift(item);
+        // this.processQueue(item);
+      });
+
+      this.setProcessQueueTimeout();
+    }
+  };
+
+  protected getItem() {
+    return findAndSplice(this.queue, item => item.wasSeen);
+  }
+
+  public async processItem(item: LazyLoadElement) {
+    await super.processItem(item);
+    this.intersector.unobserve(item.div);
+  }
+
+  protected addElement(method: 'push' | 'unshift', el: LazyLoadElement) {
+    const inserted = super.addElement(method, el);
+
+    if(!inserted) return false;
+
+    this.intersector.observe(el.div);
+    /* if(el.wasSeen) {
+      this.processQueue(el);
+    } else  */if(!el.hasOwnProperty('wasSeen')) {
+      el.wasSeen = false;
+    }
+
+    return true;
+  }
+}