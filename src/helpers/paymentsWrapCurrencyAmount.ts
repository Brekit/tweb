--- conflicted
+++ resolved
@@ -46,48 +46,23 @@
   if(skipSymbol) {
     return formatted;
   }
-<<<<<<< HEAD
 
-  const $splitter = $currency_data['space_between'] ? ' ' : '';
-  let $formatted_intern: string;
-  if($currency_data['symbol_left']) {
-    $formatted_intern = $currency_data['symbol'] + $splitter + $formatted;
-=======
-  
   let symbol = currencyData.symbol;
   if(isNegative && !currencyData.space_between && currencyData.symbol_left) {
     symbol = '-' + symbol;
     formatted = formatted.replace('-', '');
   }
-  
+
   let out: string;
-  const splitter = currencyData.space_between ? " " : '';
+  const splitter = currencyData.space_between ? ' ' : '';
   if(currencyData.symbol_left) {
     out = symbol + splitter + formatted;
->>>>>>> 16a38d3b
   } else {
     out = formatted + splitter + symbol;
   }
   return out;
 }
 
-<<<<<<< HEAD
-function paymentsGetCurrencyExp($currency: string) {
-  if($currency == 'CLF') {
-    return 4;
-  }
-  if(['BHD', 'IQD', 'JOD', 'KWD', 'LYD', 'OMR', 'TND'].includes($currency)) {
-    return 3;
-  }
-  if(['BIF', 'BYR', 'CLP', 'CVE', 'DJF', 'GNF', 'ISK', 'JPY', 'KMF', 'KRW', 'MGA', 'PYG', 'RWF', 'UGX', 'UYI', 'VND', 'VUV', 'XAF', 'XOF', 'XPF'].includes($currency)) {
-    return 0;
-  }
-  if($currency == 'MRO') {
-    return 1;
-  }
-  return 2;
-}
-=======
 (window as any).p = paymentsWrapCurrencyAmount;
 
 // function paymentsGetCurrencyExp($currency: string) {
@@ -104,5 +79,4 @@
 //     return 1;
 //   }
 //   return 2;
-// }
->>>>>>> 16a38d3b
+// }