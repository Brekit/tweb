--- conflicted
+++ resolved
@@ -38,14 +38,7 @@
           image.addEventListener('animationend', () => {
             sequentialDom.mutate(() => {
               image.classList.remove('fade-in');
-<<<<<<< HEAD
-
-              if(thumbImage) {
-                thumbImage.remove();
-              }
-=======
               thumbImage?.remove();
->>>>>>> 16a38d3b
             });
           }, {once: true});
         } else {
