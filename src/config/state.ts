--- conflicted
+++ resolved
@@ -313,7 +313,8 @@
     video: false
   },
   savedAsForum: false,
-  notifyAllAccounts: true
+  notifyAllAccounts: true,
+  tabsInSidebar: false
 };
 
 export const STATE_INIT: State = {
@@ -335,87 +336,6 @@
     _: IS_MOBILE ? 'authStateSignIn' : 'authStateSignQr'
   },
   hiddenPinnedMessages: {},
-<<<<<<< HEAD
-  settings: {
-    messagesTextSize: 16,
-    distanceUnit: 'kilometers',
-    sendShortcut: 'enter',
-    autoDownload: {
-      photo: {
-        contacts: true,
-        private: true,
-        groups: true,
-        channels: true
-      },
-      video: {
-        contacts: true,
-        private: true,
-        groups: true,
-        channels: true
-      },
-      file: {
-        contacts: true,
-        private: true,
-        groups: true,
-        channels: true
-      }
-    },
-    autoDownloadNew: {
-      _: 'autoDownloadSettings',
-      file_size_max: 3145728,
-      pFlags: {
-        video_preload_large: true,
-        audio_preload_next: true
-      },
-      photo_size_max: 1048576,
-      video_size_max: 15728640,
-      video_upload_maxbitrate: 100,
-      small_queue_active_operations_max: 0,
-      large_queue_active_operations_max: 0
-    },
-    stickers: {
-      suggest: 'all',
-      dynamicPackOrder: true,
-      loop: true
-    },
-    emoji: {
-      suggest: true,
-      big: true
-    },
-    themes: [
-      makeDefaultAppTheme('day', 'baseThemeClassic', 'hsla(86.4, 43.846153%, 45.117647%, .4)'),
-      makeDefaultAppTheme('night', 'baseThemeNight', 'hsla(299.142857, 44.166666%, 37.470588%, .4)')
-    ],
-    theme: 'system',
-    notifications: {
-      sound: false
-    },
-    timeFormat: getTimeFormat(),
-    liteMode: {
-      all: false,
-      animations: false,
-      chat: false,
-      chat_background: false,
-      chat_spoilers: false,
-      effects: false,
-      effects_premiumstickers: false,
-      effects_reactions: false,
-      effects_emoji: false,
-      emoji: false,
-      emoji_messages: false,
-      emoji_panel: false,
-      gif: false,
-      stickers: false,
-      stickers_chat: false,
-      stickers_panel: false,
-      video: false
-    },
-    savedAsForum: false,
-    notifyAllAccounts: true,
-    tabsInSidebar: false
-  },
-=======
->>>>>>> 0d7f9485
   playbackParams: {
     volume: 1,
     muted: false,
