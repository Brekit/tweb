/*
 * https://github.com/morethanwords/tweb
 * Copyright (C) 2019-2021 Eduard Kuzmenko
 * https://github.com/morethanwords/tweb/blob/master/LICENSE
 *
 * Originally from:
 * https://github.com/zhukov/webogram
 * Copyright (C) 2014 Igor Zhukov <igor.beatle@gmail.com>
 * https://github.com/zhukov/webogram/blob/master/LICENSE
 */

import type {DcId} from '../types';

export const MAIN_DOMAINS = ['web.telegram.org', 'webk.telegram.org'];

const threads = Math.min(4, navigator.hardwareConcurrency ?? 4);

const App = {
  id: +process.env.API_ID,
  hash: process.env.API_HASH,
  version: process.env.VERSION,
  versionFull: process.env.VERSION_FULL,
  build: +process.env.BUILD,
<<<<<<< HEAD
  langPackVersion: '0.7.0',
  langPack: 'webk',
=======
  langPackVersion: '0.6.8',
  langPack: 'macos',
>>>>>>> 866d1c05
  langPackCode: 'en',
  domains: MAIN_DOMAINS,
  baseDcId: 2 as DcId,
  isMainDomain: MAIN_DOMAINS.includes(location.hostname),
  suffix: 'K',
  threads,
  cryptoWorkers: threads
};

if(App.isMainDomain) { // use Webogram credentials then
  App.id = 2496;
  App.hash = '8da85b0d5bfe62527e5b244c209159c3';
}

export default App;<|MERGE_RESOLUTION|>--- conflicted
+++ resolved
@@ -21,13 +21,8 @@
   version: process.env.VERSION,
   versionFull: process.env.VERSION_FULL,
   build: +process.env.BUILD,
-<<<<<<< HEAD
-  langPackVersion: '0.7.0',
+  langPackVersion: '0.7.1',
   langPack: 'webk',
-=======
-  langPackVersion: '0.6.8',
-  langPack: 'macos',
->>>>>>> 866d1c05
   langPackCode: 'en',
   domains: MAIN_DOMAINS,
   baseDcId: 2 as DcId,
